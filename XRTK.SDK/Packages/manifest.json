{
  "dependencies": {
    "com.unity.analytics": "3.2.2",
    "com.unity.package-manager-ui": "2.0.7",
    "com.unity.textmeshpro": "1.3.0",
    "com.unity.xr.oculus.standalone": "1.29.1",
<<<<<<< HEAD
    "com.xrtk.upm-git-extension": "https://github.com/XRTK/UpmGitExtension.git#0.9.1",
=======
    "com.xrtk.core": "https://github.com/XRTK/XRTK-Core.git#0.1.2",
    "com.xrtk.upm-git-extension": "https://github.com/XRTK/UpmGitExtension.git#0.9.4",
    "com.xrtk.wmr": "https://github.com/XRTK/WindowsMixedReality.git#0.1.1",
>>>>>>> abd45578
    "com.unity.modules.ai": "1.0.0",
    "com.unity.modules.animation": "1.0.0",
    "com.unity.modules.assetbundle": "1.0.0",
    "com.unity.modules.audio": "1.0.0",
    "com.unity.modules.cloth": "1.0.0",
    "com.unity.modules.director": "1.0.0",
    "com.unity.modules.imageconversion": "1.0.0",
    "com.unity.modules.imgui": "1.0.0",
    "com.unity.modules.jsonserialize": "1.0.0",
    "com.unity.modules.particlesystem": "1.0.0",
    "com.unity.modules.physics": "1.0.0",
    "com.unity.modules.physics2d": "1.0.0",
    "com.unity.modules.screencapture": "1.0.0",
    "com.unity.modules.terrain": "1.0.0",
    "com.unity.modules.terrainphysics": "1.0.0",
    "com.unity.modules.tilemap": "1.0.0",
    "com.unity.modules.ui": "1.0.0",
    "com.unity.modules.uielements": "1.0.0",
    "com.unity.modules.umbra": "1.0.0",
    "com.unity.modules.unityanalytics": "1.0.0",
    "com.unity.modules.unitywebrequest": "1.0.0",
    "com.unity.modules.unitywebrequestassetbundle": "1.0.0",
    "com.unity.modules.unitywebrequestaudio": "1.0.0",
    "com.unity.modules.unitywebrequesttexture": "1.0.0",
    "com.unity.modules.unitywebrequestwww": "1.0.0",
    "com.unity.modules.vehicles": "1.0.0",
    "com.unity.modules.video": "1.0.0",
    "com.unity.modules.vr": "1.0.0",
    "com.unity.modules.wind": "1.0.0",
    "com.unity.modules.xr": "1.0.0"
  },
  "lock": {
    "com.xrtk.upm-git-extension": {
<<<<<<< HEAD
      "hash": "9cdc5a92ad0d1f3606026765a29d458555e54251",
      "revision": "0.9.1"
=======
      "hash": "869a63adece6138e88881e85f89f7994983db696",
      "revision": "0.9.4"
    },
    "com.xrtk.core": {
      "hash": "c3e3c8fc9ae3549a1a501d07bff5dc3d857e2c94",
      "revision": "0.1.2"
    },
    "com.xrtk.wmr": {
      "hash": "590a21635dff21d93fd8dd14e66fcdd0424cf63d",
      "revision": "0.1.1"
>>>>>>> abd45578
    }
  }
}<|MERGE_RESOLUTION|>--- conflicted
+++ resolved
@@ -4,13 +4,9 @@
     "com.unity.package-manager-ui": "2.0.7",
     "com.unity.textmeshpro": "1.3.0",
     "com.unity.xr.oculus.standalone": "1.29.1",
-<<<<<<< HEAD
-    "com.xrtk.upm-git-extension": "https://github.com/XRTK/UpmGitExtension.git#0.9.1",
-=======
     "com.xrtk.core": "https://github.com/XRTK/XRTK-Core.git#0.1.2",
     "com.xrtk.upm-git-extension": "https://github.com/XRTK/UpmGitExtension.git#0.9.4",
     "com.xrtk.wmr": "https://github.com/XRTK/WindowsMixedReality.git#0.1.1",
->>>>>>> abd45578
     "com.unity.modules.ai": "1.0.0",
     "com.unity.modules.animation": "1.0.0",
     "com.unity.modules.assetbundle": "1.0.0",
@@ -44,10 +40,6 @@
   },
   "lock": {
     "com.xrtk.upm-git-extension": {
-<<<<<<< HEAD
-      "hash": "9cdc5a92ad0d1f3606026765a29d458555e54251",
-      "revision": "0.9.1"
-=======
       "hash": "869a63adece6138e88881e85f89f7994983db696",
       "revision": "0.9.4"
     },
@@ -58,7 +50,6 @@
     "com.xrtk.wmr": {
       "hash": "590a21635dff21d93fd8dd14e66fcdd0424cf63d",
       "revision": "0.1.1"
->>>>>>> abd45578
     }
   }
 }