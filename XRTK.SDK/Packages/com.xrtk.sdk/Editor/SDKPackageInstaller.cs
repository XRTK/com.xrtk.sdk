﻿// Copyright (c) XRTK. All rights reserved.
// Licensed under the MIT License. See LICENSE in the project root for license information.

using System.Collections.Generic;
using System.IO;
using UnityEditor;
using XRTK.Editor;
using XRTK.Extensions;
using XRTK.Utilities.Editor;

namespace XRTK.SDK.Editor
{
    [InitializeOnLoad]
    internal static class SDKPackageInstaller
    {
        private static readonly string DefaultPath = $"{MixedRealityPreferences.ProfileGenerationPath}SDK";
        private static readonly string HiddenProfilePath = Path.GetFullPath($"{PathFinderUtility.ResolvePath<IPathFinder>(typeof(SdkPathFinder)).ToForwardSlashes()}\\{MixedRealityPreferences.HIDDEN_PROFILES_PATH}");
        private static readonly string HiddenPrefabPath = Path.GetFullPath($"{PathFinderUtility.ResolvePath<IPathFinder>(typeof(SdkPathFinder)).ToForwardSlashes()}\\{MixedRealityPreferences.HIDDEN_PREFABS_PATH}");
        private static readonly Dictionary<string, string> DefaultSdkAssets = new Dictionary<string, string>
        {
            {HiddenProfilePath,  $"{DefaultPath}\\Profiles"},
            {HiddenPrefabPath, $"{DefaultPath}\\Prefabs"}
        };

        static SDKPackageInstaller()
        {
            EditorApplication.delayCall += CheckPackage;
        }
<<<<<<< HEAD

        [MenuItem("Mixed Reality Toolkit/Packages/Install XRTK.SDK Package Assets...", true, -1)]
        private static bool ImportPackageAssetsValidation()
        {
            return !Directory.Exists($"{DefaultPath}\\Profiles");
        }

        [MenuItem("Mixed Reality Toolkit/Packages/Install XRTK.SDK Package Assets...", false, -1)]
        private static void ImportPackageAssets()
        {
            EditorPreferences.Set($"{nameof(SDKPackageInstaller)}.Profiles", false);
            EditorApplication.delayCall += CheckPackage;
        }

        private static void CheckPackage()
        {

            if (!EditorPreferences.Get($"{nameof(SDKPackageInstaller)}.Profiles", false))
            {
                EditorPreferences.Set($"{nameof(SDKPackageInstaller)}.Profiles", PackageInstaller.TryInstallAssets(HiddenProfilePath, $"{DefaultPath}\\Profiles"));
            }
=======
>>>>>>> 07d2f625

        [MenuItem("Mixed Reality Toolkit/Packages/Install XRTK.SDK Package Assets...", true, -1)]
        private static bool ImportPackageAssetsValidation()
        {
            return !Directory.Exists($"{DefaultPath}\\Profiles") || Directory.Exists($"{DefaultPath}\\Prefabs");
        }

        [MenuItem("Mixed Reality Toolkit/Packages/Install XRTK.SDK Package Assets...", false, -1)]
        private static void ImportPackageAssets()
        {
            EditorPreferences.Set($"{nameof(SDKPackageInstaller)}.Assets", false);
            EditorApplication.delayCall += CheckPackage;
        }

        private static void CheckPackage()
        {
            if (!EditorPreferences.Get($"{nameof(SDKPackageInstaller)}.Assets", false))
            {
<<<<<<< HEAD
                EditorPreferences.Set($"{nameof(SDKPackageInstaller)}.Prefabs", PackageInstaller.TryInstallAssets(HiddenPrefabPath, $"{DefaultPath}\\Prefabs"));
=======
                EditorPreferences.Set($"{nameof(SDKPackageInstaller)}.Assets", PackageInstaller.TryInstallAssets(DefaultSdkAssets));
>>>>>>> 07d2f625
            }
        }
    }
}<|MERGE_RESOLUTION|>--- conflicted
+++ resolved
@@ -26,30 +26,6 @@
         {
             EditorApplication.delayCall += CheckPackage;
         }
-<<<<<<< HEAD
-
-        [MenuItem("Mixed Reality Toolkit/Packages/Install XRTK.SDK Package Assets...", true, -1)]
-        private static bool ImportPackageAssetsValidation()
-        {
-            return !Directory.Exists($"{DefaultPath}\\Profiles");
-        }
-
-        [MenuItem("Mixed Reality Toolkit/Packages/Install XRTK.SDK Package Assets...", false, -1)]
-        private static void ImportPackageAssets()
-        {
-            EditorPreferences.Set($"{nameof(SDKPackageInstaller)}.Profiles", false);
-            EditorApplication.delayCall += CheckPackage;
-        }
-
-        private static void CheckPackage()
-        {
-
-            if (!EditorPreferences.Get($"{nameof(SDKPackageInstaller)}.Profiles", false))
-            {
-                EditorPreferences.Set($"{nameof(SDKPackageInstaller)}.Profiles", PackageInstaller.TryInstallAssets(HiddenProfilePath, $"{DefaultPath}\\Profiles"));
-            }
-=======
->>>>>>> 07d2f625
 
         [MenuItem("Mixed Reality Toolkit/Packages/Install XRTK.SDK Package Assets...", true, -1)]
         private static bool ImportPackageAssetsValidation()
@@ -68,11 +44,7 @@
         {
             if (!EditorPreferences.Get($"{nameof(SDKPackageInstaller)}.Assets", false))
             {
-<<<<<<< HEAD
-                EditorPreferences.Set($"{nameof(SDKPackageInstaller)}.Prefabs", PackageInstaller.TryInstallAssets(HiddenPrefabPath, $"{DefaultPath}\\Prefabs"));
-=======
                 EditorPreferences.Set($"{nameof(SDKPackageInstaller)}.Assets", PackageInstaller.TryInstallAssets(DefaultSdkAssets));
->>>>>>> 07d2f625
             }
         }
     }
