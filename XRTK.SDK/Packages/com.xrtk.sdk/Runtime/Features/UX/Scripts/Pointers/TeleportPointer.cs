--- conflicted
+++ resolved
@@ -4,17 +4,13 @@
 using System;
 using UnityEngine;
 using UnityEngine.Serialization;
-using XRTK.Definitions.LocomotionSystem;
 using XRTK.Definitions.Physics;
 using XRTK.EventDatum.Input;
 using XRTK.EventDatum.Teleport;
-<<<<<<< HEAD
-using XRTK.Interfaces.LocomotionSystem;
-=======
 using XRTK.Interfaces.CameraSystem;
 using XRTK.Interfaces.TeleportSystem;
->>>>>>> d57dad5b
 using XRTK.Services;
+using XRTK.Services.Teleportation;
 using XRTK.Utilities.Physics;
 
 namespace XRTK.SDK.UX.Pointers
@@ -73,14 +69,6 @@
 
         private bool canMove = false;
 
-<<<<<<< HEAD
-        private bool IsTeleportSystemEnabled => MixedRealityToolkit.IsInitialized &&
-                                                MixedRealityToolkit.HasActiveProfile &&
-                                                MixedRealityToolkit.Instance.ActiveProfile.IsLocomotionSystemEnabled &&
-                                                MixedRealityToolkit.LocomotionSystem.CanTeleport;
-
-=======
->>>>>>> d57dad5b
         private IMixedRealityTeleportValidationDataProvider validationDataProvider;
         private IMixedRealityTeleportValidationDataProvider ValidationDataProvider => validationDataProvider ?? (validationDataProvider = MixedRealityToolkit.GetService<IMixedRealityTeleportValidationDataProvider>());
 
@@ -228,11 +216,7 @@
 
             if (eventData.SourceId == InputSourceParent.SourceId &&
                 eventData.Handedness == Handedness &&
-<<<<<<< HEAD
-                eventData.MixedRealityInputAction == MixedRealityToolkit.LocomotionSystem.TeleportAction)
-=======
                 eventData.MixedRealityInputAction == TeleportSystem.TeleportAction)
->>>>>>> d57dad5b
             {
                 eventData.Use();
                 ProcessDigitalTeleportInput(true);
@@ -244,11 +228,7 @@
         {
             if (eventData.SourceId == InputSourceParent.SourceId &&
                 eventData.Handedness == Handedness &&
-<<<<<<< HEAD
-                eventData.MixedRealityInputAction == MixedRealityToolkit.LocomotionSystem.TeleportAction)
-=======
                 eventData.MixedRealityInputAction == TeleportSystem.TeleportAction)
->>>>>>> d57dad5b
             {
                 eventData.Use();
                 ProcessDigitalTeleportInput(false);
@@ -266,11 +246,7 @@
 
             if (eventData.SourceId == InputSourceParent.SourceId &&
                 eventData.Handedness == Handedness &&
-<<<<<<< HEAD
-                eventData.MixedRealityInputAction == MixedRealityToolkit.LocomotionSystem.TeleportAction)
-=======
                 eventData.MixedRealityInputAction == TeleportSystem.TeleportAction)
->>>>>>> d57dad5b
             {
                 eventData.Use();
                 ProcessSingleAxisTeleportInput(eventData);
@@ -288,11 +264,7 @@
 
             if (eventData.SourceId == InputSourceParent.SourceId &&
                 eventData.Handedness == Handedness &&
-<<<<<<< HEAD
-                eventData.MixedRealityInputAction == MixedRealityToolkit.LocomotionSystem.TeleportAction)
-=======
                 eventData.MixedRealityInputAction == TeleportSystem.TeleportAction)
->>>>>>> d57dad5b
             {
                 eventData.Use();
                 ProcessDualAxisTeleportInput(eventData);
@@ -341,11 +313,7 @@
             if (currentDigitalInputState && !teleportEnabled)
             {
                 teleportEnabled = true;
-<<<<<<< HEAD
-                MixedRealityToolkit.LocomotionSystem?.RaiseTeleportRequest(this, TeleportHotSpot);
-=======
                 TeleportSystem?.RaiseTeleportRequest(this, TeleportHotSpot);
->>>>>>> d57dad5b
             }
             else if (!currentDigitalInputState)
             {
@@ -355,25 +323,12 @@
                 if (teleportEnabled && isValid)
                 {
                     teleportEnabled = false;
-<<<<<<< HEAD
-
-                    if (TeleportValidationResult == TeleportValidationResult.Valid ||
-                        TeleportValidationResult == TeleportValidationResult.HotSpot)
-                    {
-                        MixedRealityToolkit.LocomotionSystem?.RaiseTeleportStarted(this, TeleportHotSpot);
-                    }
-=======
                     TeleportSystem?.RaiseTeleportStarted(this, TeleportHotSpot);
->>>>>>> d57dad5b
                 }
                 else if (teleportEnabled)
                 {
                     teleportEnabled = false;
-<<<<<<< HEAD
-                    MixedRealityToolkit.LocomotionSystem?.RaiseTeleportCanceled(this, TeleportHotSpot);
-=======
                     TeleportSystem?.RaiseTeleportCanceled(this, TeleportHotSpot);
->>>>>>> d57dad5b
                 }
             }
         }
@@ -402,11 +357,7 @@
                     {
                         teleportEnabled = true;
 
-<<<<<<< HEAD
-                        MixedRealityToolkit.LocomotionSystem?.RaiseTeleportRequest(this, TeleportHotSpot);
-=======
                         TeleportSystem?.RaiseTeleportRequest(this, TeleportHotSpot);
->>>>>>> d57dad5b
                     }
                     else if (canMove)
                     {
@@ -477,11 +428,7 @@
                     if (TeleportValidationResult == TeleportValidationResult.Valid ||
                         TeleportValidationResult == TeleportValidationResult.HotSpot)
                     {
-<<<<<<< HEAD
-                        MixedRealityToolkit.LocomotionSystem?.RaiseTeleportStarted(this, TeleportHotSpot);
-=======
                         TeleportSystem?.RaiseTeleportStarted(this, TeleportHotSpot);
->>>>>>> d57dad5b
                     }
                 }
 
@@ -489,11 +436,7 @@
                 {
                     canTeleport = false;
                     teleportEnabled = false;
-<<<<<<< HEAD
-                    MixedRealityToolkit.LocomotionSystem?.RaiseTeleportCanceled(this, TeleportHotSpot);
-=======
                     TeleportSystem?.RaiseTeleportCanceled(this, TeleportHotSpot);
->>>>>>> d57dad5b
                 }
             }
 
