--- conflicted
+++ resolved
@@ -1,18 +1,14 @@
-<<<<<<< HEAD
-﻿// Copyright (c) Microsoft Corporation. All rights reserved.
-=======
 // Copyright (c) XRTK. All rights reserved.
->>>>>>> c629fd95
 // Licensed under the MIT License. See LICENSE in the project root for license information.
 
 using System;
 using System.Collections;
 using UnityEngine;
-using UnityEngine.Serialization;
 using XRTK.Definitions.InputSystem;
 using XRTK.Definitions.Physics;
 using XRTK.EventDatum.Input;
 using XRTK.EventDatum.Teleport;
+using XRTK.Extensions.XRTK.Extensions;
 using XRTK.Interfaces.InputSystem;
 using XRTK.Interfaces.InputSystem.Handlers;
 using XRTK.Interfaces.Physics;
@@ -82,6 +78,8 @@
 
         private bool lateRegisterTeleport = true;
 
+        private GameObject capturedNearInteractionObject = null;
+
         /// <summary>
         /// The forward direction of the targeting ray
         /// </summary>
@@ -157,7 +155,7 @@
                 }
                 catch (Exception e)
                 {
-                    Debug.LogError($"{e}");
+                    Debug.LogError(e);
                     return;
                 }
 
@@ -174,6 +172,36 @@
                 if (this == null) { return; }
 
                 SetCursor();
+            }
+        }
+
+        protected virtual void OnTriggerEnter(Collider other)
+        {
+            if (nearInteractionCollider != null &&
+                other.IsValidCollision(PointerRaycastLayerMasksOverride ??
+                                       MixedRealityToolkit.InputSystem.FocusProvider.GlobalPointerRaycastLayerMasks))
+            {
+                capturedNearInteractionObject = other.gameObject;
+                MixedRealityToolkit.InputSystem.RaiseOnInputDown(InputSourceParent, Handedness, pointerAction);
+            }
+        }
+
+        protected virtual void OnTriggerStay(Collider other)
+        {
+            if (nearInteractionCollider != null &&
+                capturedNearInteractionObject == other.gameObject)
+            {
+                MixedRealityToolkit.InputSystem.RaiseOnInputPressed(InputSourceParent, Handedness, pointerAction);
+            }
+        }
+
+        protected virtual void OnTriggerExit(Collider other)
+        {
+            if (nearInteractionCollider != null &&
+                capturedNearInteractionObject == other.gameObject)
+            {
+                capturedNearInteractionObject = null;
+                MixedRealityToolkit.InputSystem.RaiseOnInputUp(InputSourceParent, Handedness, pointerAction);
             }
         }
 
@@ -260,6 +288,16 @@
 
         /// <inheritdoc />
         public IMixedRealityTeleportHotSpot TeleportHotSpot { get; set; }
+
+        [SerializeField]
+        private Collider nearInteractionCollider = null;
+
+        /// <inheritdoc />
+        public Collider NearInteractionCollider
+        {
+            get => nearInteractionCollider;
+            protected set => nearInteractionCollider = value;
+        }
 
         /// <inheritdoc />
         public virtual bool IsInteractionEnabled
@@ -390,7 +428,6 @@
 
         [Min(0.01f)]
         [SerializeField]
-        [FormerlySerializedAs("pointerExtent")]
         private float defaultPointerExtent = 10f;
 
         /// <inheritdoc />
@@ -400,7 +437,7 @@
         public RayStep[] Rays { get; protected set; } = { new RayStep(Vector3.zero, Vector3.forward) };
 
         /// <inheritdoc />
-        public LayerMask[] PrioritizedLayerMasksOverride { get; set; } = null;
+        public LayerMask[] PointerRaycastLayerMasksOverride { get; set; } = null;
 
         /// <inheritdoc />
         public IMixedRealityFocusHandler FocusHandler { get; set; }
@@ -469,25 +506,19 @@
 
         #region IEquality Implementation
 
-        private static bool Equals(IMixedRealityPointer left, IMixedRealityPointer right)
+        /// <inheritdoc />
+        bool IEqualityComparer.Equals(object left, object right)
         {
             return left.Equals(right);
         }
 
         /// <inheritdoc />
-        bool IEqualityComparer.Equals(object left, object right)
-        {
-            return left.Equals(right);
-        }
-
-        /// <inheritdoc />
         public override bool Equals(object obj)
         {
-            if (ReferenceEquals(null, obj)) { return false; }
+            if (obj is null) { return false; }
+            if (this == null) { return false; }
             if (ReferenceEquals(this, obj)) { return true; }
-            if (obj.GetType() != GetType()) { return false; }
-
-            return Equals((IMixedRealityPointer)obj);
+            return obj.GetType() == GetType() && Equals((IMixedRealityPointer)obj);
         }
 
         private bool Equals(IMixedRealityPointer other)
