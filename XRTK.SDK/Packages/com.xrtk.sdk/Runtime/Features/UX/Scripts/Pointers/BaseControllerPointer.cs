// Copyright (c) XRTK. All rights reserved.
// Licensed under the MIT License. See LICENSE in the project root for license information.

using System;
using System.Collections;
using UnityEngine;
using XRTK.Definitions;
using XRTK.Definitions.InputSystem;
using XRTK.Definitions.Physics;
using XRTK.EventDatum.Input;
using XRTK.EventDatum.Teleport;
using XRTK.Extensions;
using XRTK.Interfaces.CameraSystem;
using XRTK.Interfaces.InputSystem;
using XRTK.Interfaces.InputSystem.Handlers;
using XRTK.Interfaces.Physics;
using XRTK.Interfaces.Providers.Controllers;
using XRTK.Interfaces.LocomotionSystem;
using XRTK.SDK.Input.Handlers;
using XRTK.Services;
using XRTK.Utilities.Physics;

namespace XRTK.SDK.UX.Pointers
{
    /// <summary>
    /// Base Pointer class for pointers that exist in the scene as GameObjects.
    /// </summary>
    [DisallowMultipleComponent]
    public abstract class BaseControllerPointer : ControllerPoseSynchronizer,
        IMixedRealityPointer,
        IMixedRealityTeleportHandler
    {
        [SerializeField]
        private GameObject cursorPrefab = null;

        [SerializeField]
        private bool disableCursorOnStart = false;

        protected bool DisableCursorOnStart => disableCursorOnStart;

        [SerializeField]
        private bool setCursorVisibilityOnSourceDetected = false;

        private GameObject cursorInstance = null;

        [SerializeField]
        [Tooltip("Source transform for raycast origin - leave null to use default transform")]
        private Transform raycastOrigin = null;

        /// <summary>
        /// Source <see cref="Transform"/> for the raycast origin.
        /// </summary>
        public Transform RaycastOrigin
        {
            get => raycastOrigin == null ? transform : raycastOrigin;
            protected set => raycastOrigin = value;
        }

        [SerializeField]
        [Tooltip("The hold action that will enable the raise the input event for this pointer.")]
        private MixedRealityInputAction activeHoldAction = MixedRealityInputAction.None;

        [SerializeField]
        [Tooltip("The action that will enable the raise the input event for this pointer.")]
        private MixedRealityInputAction pointerAction = MixedRealityInputAction.None;

        [SerializeField]
        [Tooltip("Does the interaction require hold?")]
        private bool requiresHoldAction = false;

        [SerializeField]
        [Tooltip("Enables the pointer ray when the pointer is started.")]
        private bool enablePointerOnStart = false;

        /// <summary>
        /// True if select is pressed right now
        /// </summary>
        protected bool IsSelectPressed = false;

        /// <summary>
        /// True if select has been pressed once since this component was enabled
        /// </summary>
        protected bool HasSelectPressedOnce = false;

        protected bool IsHoldPressed = false;

        protected bool IsTeleportRequestActive = false;

        private bool lateRegisterTeleport = true;

        /// <summary>
        /// Gets the currently captured near interaction object. Only applicable
        /// if <see cref="XRTK.Definitions.InteractionMode.Both"/> or <see cref="XRTK.Definitions.InteractionMode.Near"/>.
        /// </summary>
        protected GameObject CapturedNearInteractionObject { get; private set; } = null;

        /// <summary>
        /// The forward direction of the targeting ray
        /// </summary>
        public virtual Vector3 PointerDirection => raycastOrigin != null ? raycastOrigin.forward : transform.forward;

        /// <summary>
        /// Set a new cursor for this <see cref="IMixedRealityPointer"/>
        /// </summary>
        /// <remarks>This <see cref="GameObject"/> must have a <see cref="IMixedRealityCursor"/> attached to it.</remarks>
        /// <param name="newCursor">The new cursor</param>
        public virtual void SetCursor(GameObject newCursor = null)
        {
            if (cursorInstance != null)
            {
                cursorInstance.Destroy();
                cursorInstance = newCursor;
            }

            if (cursorInstance == null && cursorPrefab != null)
            {
                cursorInstance = Instantiate(cursorPrefab, transform);
            }

            if (cursorInstance != null)
            {
                cursorInstance.name = $"{Handedness}_{name}_Cursor";
                BaseCursor = cursorInstance.GetComponent<IMixedRealityCursor>();

                if (BaseCursor != null)
                {
                    BaseCursor.Pointer = this;
                    BaseCursor.SetVisibilityOnSourceDetected = setCursorVisibilityOnSourceDetected;
                    BaseCursor.SetVisibility(!disableCursorOnStart);
                }
                else
                {
                    Debug.LogError($"No IMixedRealityCursor component found on {cursorInstance.name}");
                }
            }
        }

        private IMixedRealityTeleportSystem teleportSystem = null;

        protected IMixedRealityTeleportSystem TeleportSystem
            => teleportSystem ?? (teleportSystem = MixedRealityToolkit.GetSystem<IMixedRealityTeleportSystem>());

        private IMixedRealityCameraSystem cameraSystem = null;

        protected IMixedRealityCameraSystem CameraSystem
            => cameraSystem ?? (cameraSystem = MixedRealityToolkit.GetSystem<IMixedRealityCameraSystem>());

        #region MonoBehaviour Implementation

        protected override void OnEnable()
        {
            base.OnEnable();

            if (!lateRegisterTeleport &&
<<<<<<< HEAD
                MixedRealityToolkit.LocomotionSystem != null &&
                MixedRealityToolkit.Instance.ActiveProfile.IsLocomotionSystemEnabled)
            {
                MixedRealityToolkit.LocomotionSystem.Register(gameObject);
=======
                MixedRealityToolkit.TryGetSystem(out teleportSystem))
            {
                TeleportSystem.Register(gameObject);
>>>>>>> d57dad5b
            }
        }

        protected override async void Start()
        {
            base.Start();

<<<<<<< HEAD
            if (lateRegisterTeleport && MixedRealityToolkit.Instance.ActiveProfile.IsLocomotionSystemEnabled)
            {
                try
                {
                    await MixedRealityToolkit.LocomotionSystem.WaitUntil(system => system != null);
=======
            if (lateRegisterTeleport)
            {
                try
                {
                    teleportSystem = await MixedRealityToolkit.GetSystemAsync<IMixedRealityTeleportSystem>();
>>>>>>> d57dad5b
                }
                catch (Exception e)
                {
                    Debug.LogError(e);
                    return;
                }

                // We've been destroyed during the await.
                if (this == null) { return; }

                lateRegisterTeleport = false;
<<<<<<< HEAD
                MixedRealityToolkit.LocomotionSystem.Register(gameObject);
=======
                TeleportSystem.Register(gameObject);
                SetCursor();
>>>>>>> d57dad5b
            }
            else
            {
                SetCursor();
            }
        }

        protected virtual void OnTriggerEnter(Collider other)
        {
            if (InteractionMode.HasFlags(InteractionMode.Near) &&
                nearInteractionCollider != null &&
                other.IsValidCollision(PointerRaycastLayerMasksOverride ?? InputSystem.FocusProvider.GlobalPointerRaycastLayerMasks))
            {
                CapturedNearInteractionObject = other.gameObject;

                // Force update the focus provider so the focused target
                // gets updated before raising the event. If we don't update
                // the focus provider here, the event will not be raised on the
                // capture near interaction object.
                InputSystem.FocusProvider.Update();
                InputSystem.RaiseOnInputDown(InputSourceParent, Handedness, pointerAction);
            }
        }

        protected virtual void OnTriggerStay(Collider other)
        {
            if (InteractionMode.HasFlags(InteractionMode.Near) &&
                nearInteractionCollider != null &&
                CapturedNearInteractionObject == other.gameObject)
            {
                // Force update the focus provider so the focused target
                // gets updated before raising the event. If we don't update
                // the focus provider here, the event will not be raised on the
                // capture near interaction object.
                InputSystem.FocusProvider.Update();
                InputSystem.RaiseOnInputPressed(InputSourceParent, Handedness, pointerAction);
            }
        }

        protected virtual void OnTriggerExit(Collider other)
        {
            if (InteractionMode.HasFlags(InteractionMode.Near) &&
                nearInteractionCollider != null &&
                CapturedNearInteractionObject == other.gameObject)
            {
                // Force update the focus provider so the focused target
                // gets updated before raising the event. If we don't update
                // the focus provider here, the event will not be raised on the
                // capture near interaction object.
                InputSystem.FocusProvider.Update();

                InputSystem.RaiseOnInputUp(InputSourceParent, Handedness, pointerAction);
                CapturedNearInteractionObject = null;
            }
        }

        protected override void OnDisable()
        {
            base.OnDisable();
<<<<<<< HEAD
            MixedRealityToolkit.LocomotionSystem?.Unregister(gameObject);
=======
            TeleportSystem?.Unregister(gameObject);
>>>>>>> d57dad5b

            IsHoldPressed = false;
            IsSelectPressed = false;
            HasSelectPressedOnce = false;
            BaseCursor?.SetVisibility(false);
        }

        #endregion  MonoBehaviour Implementation

        #region IMixedRealityPointer Implementation

        /// <inheritdoc cref="IMixedRealityController" />
        public override IMixedRealityController Controller
        {
            get => base.Controller;
            set
            {
                base.Controller = value;
                InputSourceParent = base.Controller.InputSource;
            }
        }

        private uint pointerId;

        /// <inheritdoc />
        public uint PointerId
        {
            get
            {
                if (pointerId == 0)
                {
                    pointerId = InputSystem.FocusProvider.GenerateNewPointerId();
                }

                return pointerId;
            }
        }

        /// <inheritdoc />
        public string PointerName
        {
            get => gameObject.name;
            set => gameObject.name = value;
        }

        /// <inheritdoc />
        public IMixedRealityInputSource InputSourceParent { get; protected set; }

        /// <inheritdoc />
        public IMixedRealityCursor BaseCursor { get; set; }

        private ICursorModifier cursorModifier = null;

        /// <inheritdoc />
        public ICursorModifier CursorModifier
        {
            get
            {
                if (cursorModifier != null &&
                    cursorModifier.HostTransform != null &&
                   !cursorModifier.HostTransform.gameObject.activeInHierarchy)
                {
                    cursorModifier = null;
                }

                return cursorModifier;
            }
            set => cursorModifier = value;
        }

        /// <inheritdoc />
        public IMixedRealityTeleportHotSpot TeleportHotSpot { get; set; }

        [SerializeField]
        private InteractionMode interactionMode = InteractionMode.Both;

        /// <inheritdoc />
        public virtual InteractionMode InteractionMode => interactionMode;

        [SerializeField]
        private Collider nearInteractionCollider = null;

        /// <inheritdoc />
        public Collider NearInteractionCollider
        {
            get => nearInteractionCollider;
            protected set => nearInteractionCollider = value;
        }

        /// <inheritdoc />
        public virtual bool IsInteractionEnabled
        {
            get
            {
                if (IsTeleportRequestActive)
                {
                    return false;
                }

                if (requiresHoldAction && IsHoldPressed)
                {
                    return true;
                }

                if (IsSelectPressed)
                {
                    return true;
                }

                return HasSelectPressedOnce || enablePointerOnStart;
            }
        }

        private bool isFocusLocked = false;

        /// <inheritdoc />
        public bool IsFocusLocked
        {
            get
            {
                if (isFocusLocked &&
                    syncedTarget == null)
                {
                    isFocusLocked = false;
                }

                if (syncedTarget != null)
                {
                    if (syncedTarget.activeInHierarchy)
                    {
                        isFocusLocked = true;
                    }
                    else
                    {
                        isFocusLocked = false;
                        syncedTarget = null;
                    }
                }

                return isFocusLocked;
            }
            set
            {
                if (value && syncedTarget == null)
                {
                    if (Result.CurrentPointerTarget != null)
                    {
                        syncedTarget = Result.CurrentPointerTarget;
                    }
                    else
                    {
                        Debug.LogWarning("No Sync Target to lock onto!");
                        return;
                    }
                }

                if (!value && syncedTarget != null)
                {
                    syncedTarget = null;
                }

                isFocusLocked = value;
            }
        }

        /// <inheritdoc />
        public GameObject SyncedTarget
        {
            get => syncedTarget = IsFocusLocked ? syncedTarget : null;
            set
            {
                isFocusLocked = value != null;
                syncedTarget = value;
            }
        }

        private GameObject syncedTarget = null;

        /// <inheritdoc />
        public Vector3? OverrideGrabPoint { get; set; } = null;

        [SerializeField]
        private bool overrideGlobalPointerExtent = false;

        [NonSerialized]
        private float pointerExtent;

        /// <inheritdoc />
        public float PointerExtent
        {
            get
            {
                if (overrideGlobalPointerExtent)
                {
                    if (InputSystem?.FocusProvider != null)
                    {
                        return InputSystem.FocusProvider.GlobalPointingExtent;
                    }
                }

                if (pointerExtent.Equals(0f))
                {
                    pointerExtent = defaultPointerExtent;
                }

                Debug.Assert(pointerExtent > 0f);
                return pointerExtent;
            }
            set
            {
                pointerExtent = value;
                Debug.Assert(pointerExtent > 0f, "Cannot set the pointer extent to 0. Resetting to the default pointer extent");
                overrideGlobalPointerExtent = false;
            }
        }

        [Min(0.01f)]
        [SerializeField]
        private float defaultPointerExtent = 10f;

        /// <inheritdoc />
        public float DefaultPointerExtent => defaultPointerExtent;

        /// <inheritdoc />
        public RayStep[] Rays { get; protected set; } = { new RayStep(Vector3.zero, Vector3.forward) };

        /// <inheritdoc />
        public LayerMask[] PointerRaycastLayerMasksOverride { get; set; } = null;

        /// <inheritdoc />
        public IMixedRealityFocusHandler FocusHandler { get; set; }

        /// <inheritdoc />
        public IMixedRealityInputHandler InputHandler { get; set; }

        /// <inheritdoc />
        public IPointerResult Result { get; set; }

        /// <inheritdoc />
        public IBaseRayStabilizer RayStabilizer { get; set; } = new GenericStabilizer();

        /// <inheritdoc />
        public RaycastMode RaycastMode { get; set; } = RaycastMode.Simple;

        /// <inheritdoc />
        public float SphereCastRadius { get; set; } = 0.1f;

        [SerializeField]
        [Range(0f, 360f)]
        [Tooltip("The Y orientation of the pointer - used for rotation and navigation")]
        private float pointerOrientation = 0f;

        /// <inheritdoc />
        public virtual float PointerOrientation
        {
            get => pointerOrientation + (raycastOrigin != null ? raycastOrigin.eulerAngles.y : transform.eulerAngles.y);
            set => pointerOrientation = value < 0
                        ? Mathf.Clamp(value, -360f, 0f)
                        : Mathf.Clamp(value, 0f, 360f);
        }

        /// <inheritdoc />
        public virtual void OnPreRaycast() { }

        /// <inheritdoc />
        public virtual void OnPostRaycast() { }

        /// <inheritdoc />
        public virtual bool TryGetPointerPosition(out Vector3 position)
        {
            position = raycastOrigin != null ? raycastOrigin.position : transform.position;
            return true;
        }

        /// <inheritdoc />
        public virtual bool TryGetPointingRay(out Ray pointingRay)
        {
            TryGetPointerPosition(out var pointerPosition);
            pointingRay = pointerRay;
            pointingRay.origin = pointerPosition;
            pointingRay.direction = PointerDirection;
            return true;
        }

        private readonly Ray pointerRay = new Ray();

        /// <inheritdoc />
        public virtual bool TryGetPointerRotation(out Quaternion rotation)
        {
            var pointerRotation = raycastOrigin != null ? raycastOrigin.eulerAngles : transform.eulerAngles;
            rotation = Quaternion.Euler(pointerRotation.x, PointerOrientation, pointerRotation.z);
            return true;
        }

        #region IEquality Implementation

        /// <inheritdoc />
        bool IEqualityComparer.Equals(object left, object right)
        {
            return left.Equals(right);
        }

        /// <inheritdoc />
        public override bool Equals(object obj)
        {
            if (obj is null) { return false; }
            if (this == null) { return false; }
            if (ReferenceEquals(this, obj)) { return true; }
            return obj.GetType() == GetType() && Equals((IMixedRealityPointer)obj);
        }

        private bool Equals(IMixedRealityPointer other)
        {
            return other != null && PointerId == other.PointerId && string.Equals(PointerName, other.PointerName);
        }

        /// <inheritdoc />
        int IEqualityComparer.GetHashCode(object obj)
        {
            return obj.GetHashCode();
        }

        /// <inheritdoc />
        public override int GetHashCode()
        {
            unchecked
            {
                int hashCode = 0;
                hashCode = (hashCode * 397) ^ (int)PointerId;
                hashCode = (hashCode * 397) ^ (PointerName != null ? PointerName.GetHashCode() : 0);
                return hashCode;
            }
        }

        #endregion IEquality Implementation

        #endregion IMixedRealityPointer Implementation

        #region IMixedRealitySourcePoseHandler Implementation

        /// <inheritdoc />
        public override void OnSourceLost(SourceStateEventData eventData)
        {
            base.OnSourceLost(eventData);

            if (eventData.SourceId == InputSourceParent.SourceId &&
                interactionMode.HasFlags(InteractionMode.Far))
            {
                if (requiresHoldAction)
                {
                    IsHoldPressed = false;
                }

                if (IsSelectPressed)
                {
                    InputSystem.RaisePointerUp(this, pointerAction);
                }

                IsSelectPressed = false;
            }
        }

        #endregion IMixedRealitySourcePoseHandler Implementation

        #region IMixedRealityInputHandler Implementation

        /// <inheritdoc />
        public override void OnInputUp(InputEventData eventData)
        {
            base.OnInputUp(eventData);

            if (eventData.SourceId == InputSourceParent.SourceId &&
                interactionMode.HasFlags(InteractionMode.Far))
            {
                if (requiresHoldAction && eventData.MixedRealityInputAction == activeHoldAction)
                {
                    IsHoldPressed = false;
                }

                if (eventData.MixedRealityInputAction == pointerAction)
                {
                    IsSelectPressed = false;
                    InputSystem.RaisePointerClicked(this, pointerAction);
                    InputSystem.RaisePointerUp(this, pointerAction);
                }
            }
        }

        /// <inheritdoc />
        public override void OnInputDown(InputEventData eventData)
        {
            base.OnInputDown(eventData);

            if (eventData.SourceId == InputSourceParent.SourceId &&
                interactionMode.HasFlags(InteractionMode.Far))
            {
                if (requiresHoldAction && eventData.MixedRealityInputAction == activeHoldAction)
                {
                    IsHoldPressed = true;
                }

                if (eventData.MixedRealityInputAction == pointerAction)
                {
                    IsSelectPressed = true;
                    HasSelectPressedOnce = true;
                    InputSystem.RaisePointerDown(this, pointerAction);
                }
            }
        }

        #endregion  IMixedRealityInputHandler Implementation

        #region IMixedRealityTeleportHandler Implementation

        /// <inheritdoc />
        public virtual void OnTeleportRequest(TeleportEventData eventData)
        {
            // Only turn off pointers that aren't making the request.
            IsTeleportRequestActive = true;
            BaseCursor?.SetVisibility(false);
        }

        /// <inheritdoc />
        public virtual void OnTeleportStarted(TeleportEventData eventData)
        {
            // Turn off all pointers while we teleport.
            IsTeleportRequestActive = true;
            BaseCursor?.SetVisibility(false);
        }

        /// <inheritdoc />
        public virtual void OnTeleportCompleted(TeleportEventData eventData)
        {
            // Turn all our pointers back on.
            IsTeleportRequestActive = false;
            BaseCursor?.SetVisibility(true);
        }

        /// <inheritdoc />
        public virtual void OnTeleportCanceled(TeleportEventData eventData)
        {
            // Turn all our pointers back on.
            IsTeleportRequestActive = false;
            BaseCursor?.SetVisibility(true);
        }

        #endregion IMixedRealityTeleportHandler Implementation
    }
}<|MERGE_RESOLUTION|>--- conflicted
+++ resolved
@@ -15,7 +15,8 @@
 using XRTK.Interfaces.InputSystem.Handlers;
 using XRTK.Interfaces.Physics;
 using XRTK.Interfaces.Providers.Controllers;
-using XRTK.Interfaces.LocomotionSystem;
+using XRTK.Interfaces.TeleportSystem;
+using XRTK.Interfaces.TeleportSystem.Handlers;
 using XRTK.SDK.Input.Handlers;
 using XRTK.Services;
 using XRTK.Utilities.Physics;
@@ -152,16 +153,9 @@
             base.OnEnable();
 
             if (!lateRegisterTeleport &&
-<<<<<<< HEAD
-                MixedRealityToolkit.LocomotionSystem != null &&
-                MixedRealityToolkit.Instance.ActiveProfile.IsLocomotionSystemEnabled)
-            {
-                MixedRealityToolkit.LocomotionSystem.Register(gameObject);
-=======
                 MixedRealityToolkit.TryGetSystem(out teleportSystem))
             {
                 TeleportSystem.Register(gameObject);
->>>>>>> d57dad5b
             }
         }
 
@@ -169,19 +163,11 @@
         {
             base.Start();
 
-<<<<<<< HEAD
-            if (lateRegisterTeleport && MixedRealityToolkit.Instance.ActiveProfile.IsLocomotionSystemEnabled)
+            if (lateRegisterTeleport)
             {
                 try
                 {
-                    await MixedRealityToolkit.LocomotionSystem.WaitUntil(system => system != null);
-=======
-            if (lateRegisterTeleport)
-            {
-                try
-                {
                     teleportSystem = await MixedRealityToolkit.GetSystemAsync<IMixedRealityTeleportSystem>();
->>>>>>> d57dad5b
                 }
                 catch (Exception e)
                 {
@@ -193,12 +179,8 @@
                 if (this == null) { return; }
 
                 lateRegisterTeleport = false;
-<<<<<<< HEAD
-                MixedRealityToolkit.LocomotionSystem.Register(gameObject);
-=======
                 TeleportSystem.Register(gameObject);
                 SetCursor();
->>>>>>> d57dad5b
             }
             else
             {
@@ -258,11 +240,7 @@
         protected override void OnDisable()
         {
             base.OnDisable();
-<<<<<<< HEAD
-            MixedRealityToolkit.LocomotionSystem?.Unregister(gameObject);
-=======
             TeleportSystem?.Unregister(gameObject);
->>>>>>> d57dad5b
 
             IsHoldPressed = false;
             IsSelectPressed = false;
