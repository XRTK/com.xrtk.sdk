--- conflicted
+++ resolved
@@ -1,14 +1,14 @@
-// Copyright (c) XRTK. All rights reserved.
+﻿// Copyright (c) Microsoft Corporation. All rights reserved.
 // Licensed under the MIT License. See LICENSE in the project root for license information.
 
 using System;
 using System.Collections;
 using UnityEngine;
+using UnityEngine.Serialization;
 using XRTK.Definitions.InputSystem;
 using XRTK.Definitions.Physics;
 using XRTK.EventDatum.Input;
 using XRTK.EventDatum.Teleport;
-using XRTK.Extensions.XRTK.Extensions;
 using XRTK.Interfaces.InputSystem;
 using XRTK.Interfaces.InputSystem.Handlers;
 using XRTK.Interfaces.Physics;
@@ -78,8 +78,6 @@
 
         private bool lateRegisterTeleport = true;
 
-        private GameObject capturedNearInteractionObject = null;
-
         /// <summary>
         /// The forward direction of the targeting ray
         /// </summary>
@@ -155,11 +153,7 @@
                 }
                 catch (Exception e)
                 {
-<<<<<<< HEAD
-                    Debug.LogError(e);
-=======
                     Debug.LogError($"{e}");
->>>>>>> 134ea10a
                     return;
                 }
 
@@ -176,36 +170,6 @@
                 if (this == null) { return; }
 
                 SetCursor();
-            }
-        }
-
-        protected virtual void OnTriggerEnter(Collider other)
-        {
-            if (nearInteractionCollider != null &&
-                other.IsValidCollision(PointerRaycastLayerMasksOverride ??
-                                       MixedRealityToolkit.InputSystem.FocusProvider.GlobalPointerRaycastLayerMasks))
-            {
-                capturedNearInteractionObject = other.gameObject;
-                MixedRealityToolkit.InputSystem.RaiseOnInputDown(InputSourceParent, Handedness, pointerAction);
-            }
-        }
-
-        protected virtual void OnTriggerStay(Collider other)
-        {
-            if (nearInteractionCollider != null &&
-                capturedNearInteractionObject == other.gameObject)
-            {
-                MixedRealityToolkit.InputSystem.RaiseOnInputPressed(InputSourceParent, Handedness, pointerAction);
-            }
-        }
-
-        protected virtual void OnTriggerExit(Collider other)
-        {
-            if (nearInteractionCollider != null &&
-                capturedNearInteractionObject == other.gameObject)
-            {
-                capturedNearInteractionObject = null;
-                MixedRealityToolkit.InputSystem.RaiseOnInputUp(InputSourceParent, Handedness, pointerAction);
             }
         }
 
@@ -292,16 +256,6 @@
 
         /// <inheritdoc />
         public IMixedRealityTeleportHotSpot TeleportHotSpot { get; set; }
-
-        [SerializeField]
-        private Collider nearInteractionCollider = null;
-
-        /// <inheritdoc />
-        public Collider NearInteractionCollider
-        {
-            get => nearInteractionCollider;
-            protected set => nearInteractionCollider = value;
-        }
 
         /// <inheritdoc />
         public virtual bool IsInteractionEnabled
@@ -432,6 +386,7 @@
 
         [Min(0.01f)]
         [SerializeField]
+        [FormerlySerializedAs("pointerExtent")]
         private float defaultPointerExtent = 10f;
 
         /// <inheritdoc />
@@ -441,7 +396,7 @@
         public RayStep[] Rays { get; protected set; } = { new RayStep(Vector3.zero, Vector3.forward) };
 
         /// <inheritdoc />
-        public LayerMask[] PointerRaycastLayerMasksOverride { get; set; } = null;
+        public LayerMask[] PrioritizedLayerMasksOverride { get; set; } = null;
 
         /// <inheritdoc />
         public IMixedRealityFocusHandler FocusHandler { get; set; }
@@ -510,6 +465,11 @@
 
         #region IEquality Implementation
 
+        private static bool Equals(IMixedRealityPointer left, IMixedRealityPointer right)
+        {
+            return left.Equals(right);
+        }
+
         /// <inheritdoc />
         bool IEqualityComparer.Equals(object left, object right)
         {
@@ -519,10 +479,11 @@
         /// <inheritdoc />
         public override bool Equals(object obj)
         {
-            if (obj is null) { return false; }
-            if (this == null) { return false; }
+            if (ReferenceEquals(null, obj)) { return false; }
             if (ReferenceEquals(this, obj)) { return true; }
-            return obj.GetType() == GetType() && Equals((IMixedRealityPointer)obj);
+            if (obj.GetType() != GetType()) { return false; }
+
+            return Equals((IMixedRealityPointer)obj);
         }
 
         private bool Equals(IMixedRealityPointer other)
