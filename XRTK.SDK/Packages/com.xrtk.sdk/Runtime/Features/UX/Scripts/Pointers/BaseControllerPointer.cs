--- conflicted
+++ resolved
@@ -155,11 +155,7 @@
                 }
                 catch (Exception e)
                 {
-<<<<<<< HEAD
                     Debug.LogError(e);
-=======
-                    Debug.LogError($"{e}");
->>>>>>> 134ea10a
                     return;
                 }
 
