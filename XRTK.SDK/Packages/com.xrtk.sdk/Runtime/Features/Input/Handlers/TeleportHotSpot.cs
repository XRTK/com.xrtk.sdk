﻿// Copyright (c) Microsoft Corporation. All rights reserved.
// Licensed under the MIT License. See LICENSE in the project root for license information.

using UnityEngine;
using XRTK.EventDatum.Input;
using XRTK.Interfaces.LocomotionSystem;
using XRTK.SDK.UX.Pointers;
using XRTK.Services;

namespace XRTK.SDK.Input.Handlers
{
    /// <summary>
    /// SDK component handling teleportation to a specific position and orientation when a user focuses
    /// this <see cref="GameObject"/> and triggers the teleport action.
    /// </summary>
    public class TeleportHotSpot : BaseFocusHandler, IMixedRealityTeleportHotSpot
    {
        private IMixedRealityTeleportSystem teleportSystem = null;

        protected IMixedRealityTeleportSystem TeleportSystem
            => teleportSystem ?? (teleportSystem = MixedRealityToolkit.GetSystem<IMixedRealityTeleportSystem>());

        #region IMixedRealityFocusHandler Implementation

        /// <inheritdoc />
        public override void OnBeforeFocusChange(FocusEventData eventData)
        {
            base.OnBeforeFocusChange(eventData);

            if (!(eventData.Pointer is TeleportPointer)) { return; }

            if (eventData.NewFocusedObject == gameObject)
            {
                eventData.Pointer.TeleportHotSpot = this;

                if (eventData.Pointer.IsInteractionEnabled)
                {
<<<<<<< HEAD
                    MixedRealityToolkit.LocomotionSystem?.RaiseTeleportCanceled(eventData.Pointer, this);
                    MixedRealityToolkit.LocomotionSystem?.RaiseTeleportRequest(eventData.Pointer, this);
=======
                    TeleportSystem?.RaiseTeleportCanceled(eventData.Pointer, this);
                    TeleportSystem?.RaiseTeleportRequest(eventData.Pointer, this);
>>>>>>> d57dad5b
                }
            }
            else if (eventData.OldFocusedObject == gameObject)
            {
                eventData.Pointer.TeleportHotSpot = null;

                if (eventData.Pointer.IsInteractionEnabled)
                {
<<<<<<< HEAD
                    MixedRealityToolkit.LocomotionSystem?.RaiseTeleportCanceled(eventData.Pointer, this);
=======
                    TeleportSystem?.RaiseTeleportCanceled(eventData.Pointer, this);
>>>>>>> d57dad5b
                }
            }
        }

        #endregion IMixedRealityFocusHandler Implementation

        #region IMixedRealityTeleportTarget Implementation

        /// <inheritdoc />
        public Vector3 Position => transform.position;

        /// <inheritdoc />
        public Vector3 Normal => transform.up;

        /// <inheritdoc />
        public bool IsActive => isActiveAndEnabled;

        [SerializeField]
        [Tooltip("Should the destination orientation be overridden? " +
                 "Useful when you want to orient the user in a specific direction when they teleport to this position. " +
                 "Override orientation is the transform forward of the GameObject this component is attached to.")]
        private bool overrideOrientation = false;

        /// <inheritdoc />
        public bool OverrideTargetOrientation => overrideOrientation;

        /// <inheritdoc />
        public float TargetOrientation => transform.eulerAngles.y;

        /// <inheritdoc />
        public GameObject GameObjectReference => gameObject;

        #endregion IMixedRealityTeleportTarget Implementation

        private void OnDrawGizmos()
        {
            Gizmos.color = IsActive ? Color.green : Color.red;
            Gizmos.DrawLine(Position + (Vector3.up * 0.1f), Position + (Vector3.up * 0.1f) + (transform.forward * 0.1f));
            Gizmos.DrawSphere(Position + (Vector3.up * 0.1f) + (transform.forward * 0.1f), 0.01f);
        }
    }
}<|MERGE_RESOLUTION|>--- conflicted
+++ resolved
@@ -3,7 +3,7 @@
 
 using UnityEngine;
 using XRTK.EventDatum.Input;
-using XRTK.Interfaces.LocomotionSystem;
+using XRTK.Interfaces.TeleportSystem;
 using XRTK.SDK.UX.Pointers;
 using XRTK.Services;
 
@@ -35,13 +35,8 @@
 
                 if (eventData.Pointer.IsInteractionEnabled)
                 {
-<<<<<<< HEAD
-                    MixedRealityToolkit.LocomotionSystem?.RaiseTeleportCanceled(eventData.Pointer, this);
-                    MixedRealityToolkit.LocomotionSystem?.RaiseTeleportRequest(eventData.Pointer, this);
-=======
                     TeleportSystem?.RaiseTeleportCanceled(eventData.Pointer, this);
                     TeleportSystem?.RaiseTeleportRequest(eventData.Pointer, this);
->>>>>>> d57dad5b
                 }
             }
             else if (eventData.OldFocusedObject == gameObject)
@@ -50,11 +45,7 @@
 
                 if (eventData.Pointer.IsInteractionEnabled)
                 {
-<<<<<<< HEAD
-                    MixedRealityToolkit.LocomotionSystem?.RaiseTeleportCanceled(eventData.Pointer, this);
-=======
                     TeleportSystem?.RaiseTeleportCanceled(eventData.Pointer, this);
->>>>>>> d57dad5b
                 }
             }
         }
