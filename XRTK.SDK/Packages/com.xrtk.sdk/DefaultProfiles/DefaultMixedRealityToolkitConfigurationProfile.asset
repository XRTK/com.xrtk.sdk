%YAML 1.1
%TAG !u! tag:unity3d.com,2011:
--- !u!114 &11400000
MonoBehaviour:
  m_ObjectHideFlags: 0
  m_CorrespondingSourceObject: {fileID: 0}
  m_PrefabInstance: {fileID: 0}
  m_PrefabAsset: {fileID: 0}
  m_GameObject: {fileID: 0}
  m_Enabled: 1
  m_EditorHideFlags: 0
  m_Script: {fileID: 11500000, guid: 8053d706eb6545b99330d640fbe7e7d2, type: 3}
  m_Name: DefaultMixedRealityToolkitConfigurationProfile
  m_EditorClassIdentifier: 
<<<<<<< HEAD
  isCustomProfile: 0
  platformSystemType:
    reference: XRTK.Services.PlatformSystem.MixedRealityPlatformSystem, XRTK
  platformSystemProfile: {fileID: 11400000, guid: 25d24c571afb13147a22abc01a2f3e48,
    type: 2}
=======
  isEditable: 0
>>>>>>> e1b8bbaa
  enableCameraSystem: 1
  cameraSystemType:
    reference: XRTK.Services.CameraSystem.MixedRealityCameraSystem, XRTK
  cameraProfile: {fileID: 11400000, guid: 2b0ab6f5348646cebf8585d46c3a3edc, type: 2}
  enableInputSystem: 1
  inputSystemProfile: {fileID: 11400000, guid: a176466fbf4e44a087639abca7e5ba47, type: 2}
  inputSystemType:
    reference: XRTK.Services.InputSystem.MixedRealityInputSystem, XRTK
  enableBoundarySystem: 1
  boundarySystemType:
    reference: XRTK.Services.BoundarySystem.MixedRealityBoundarySystem, XRTK
  boundaryVisualizationProfile: {fileID: 11400000, guid: 66c6942c137e4200b9fa363d94982582,
    type: 2}
  enableTeleportSystem: 1
  teleportSystemType:
    reference: XRTK.Services.Teleportation.MixedRealityTeleportSystem, XRTK
  enableSpatialAwarenessSystem: 1
  spatialAwarenessSystemType:
    reference: XRTK.Services.SpatialAwarenessSystem.MixedRealitySpatialAwarenessSystem,
      XRTK
  spatialAwarenessProfile: {fileID: 11400000, guid: 41ce31a4954544c58d16f6b3c4c88f4b,
    type: 2}
  networkingSystemProfile: {fileID: 11400000, guid: 72aa9c32198a4dce9219e6ab19d5dc6f,
    type: 2}
  enableNetworkingSystem: 1
  networkingSystemType:
    reference: XRTK.Services.NetworkingSystem.MixedRealityNetworkingSystem, XRTK
  diagnosticsSystemProfile: {fileID: 11400000, guid: 4f3217bd00647e147a746a49f672b6d8,
    type: 2}
  enableDiagnosticsSystem: 1
  diagnosticsSystemType:
    reference: XRTK.Services.DiagnosticsSystem.MixedRealityDiagnosticsSystem, XRTK
  registeredServiceProvidersProfile: {fileID: 11400000, guid: acea2c25fd504369954fa833a8c4ea5b,
    type: 2}<|MERGE_RESOLUTION|>--- conflicted
+++ resolved
@@ -11,16 +11,12 @@
   m_EditorHideFlags: 0
   m_Script: {fileID: 11500000, guid: 8053d706eb6545b99330d640fbe7e7d2, type: 3}
   m_Name: DefaultMixedRealityToolkitConfigurationProfile
-  m_EditorClassIdentifier: 
-<<<<<<< HEAD
-  isCustomProfile: 0
+  m_EditorClassIdentifier:
+  isEditable: 0
   platformSystemType:
     reference: XRTK.Services.PlatformSystem.MixedRealityPlatformSystem, XRTK
   platformSystemProfile: {fileID: 11400000, guid: 25d24c571afb13147a22abc01a2f3e48,
     type: 2}
-=======
-  isEditable: 0
->>>>>>> e1b8bbaa
   enableCameraSystem: 1
   cameraSystemType:
     reference: XRTK.Services.CameraSystem.MixedRealityCameraSystem, XRTK
