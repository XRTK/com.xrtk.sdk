%YAML 1.1
%TAG !u! tag:unity3d.com,2011:
--- !u!114 &11400000
MonoBehaviour:
  m_ObjectHideFlags: 0
  m_CorrespondingSourceObject: {fileID: 0}
  m_PrefabInstance: {fileID: 0}
  m_PrefabAsset: {fileID: 0}
  m_GameObject: {fileID: 0}
  m_Enabled: 1
  m_EditorHideFlags: 0
  m_Script: {fileID: 11500000, guid: e7586d5ce1704458aad54224cfafad39, type: 3}
  m_Name: DefaultMixedRealityInputActionsProfile
  m_EditorClassIdentifier: 
<<<<<<< HEAD
  isCustomProfile: 0
=======
  isEditable: 0
>>>>>>> e1b8bbaa
  inputActions:
  - id: 1
    description: Select
    axisConstraint: 2
  - id: 2
    description: Menu
    axisConstraint: 2
  - id: 3
    description: Grip Pose
    axisConstraint: 7
  - id: 4
    description: Pointer Pose
    axisConstraint: 7
  - id: 5
    description: Teleport Direction
    axisConstraint: 4
  - id: 6
    description: Trigger
    axisConstraint: 3
  - id: 7
    description: Grip Press
    axisConstraint: 3
  - id: 8
    description: Hold Action
    axisConstraint: 0
  - id: 9
    description: Manipulate Action
    axisConstraint: 0
  - id: 10
    description: Navigation Action
    axisConstraint: 0
  - id: 11
    description: Scroll
    axisConstraint: 4
  - id: 12
    description: Mouse Delta
    axisConstraint: 4
  - id: 13
    description: Movement Direction
    axisConstraint: 4
  - id: 14
    description: Rotation Direction
    axisConstraint: 4
  inputActionProfiles:
  - {fileID: 11400000, guid: ff0ce1c240ac8d342962c9c28f93d52c, type: 2}<|MERGE_RESOLUTION|>--- conflicted
+++ resolved
@@ -11,12 +11,8 @@
   m_EditorHideFlags: 0
   m_Script: {fileID: 11500000, guid: e7586d5ce1704458aad54224cfafad39, type: 3}
   m_Name: DefaultMixedRealityInputActionsProfile
-  m_EditorClassIdentifier: 
-<<<<<<< HEAD
-  isCustomProfile: 0
-=======
+  m_EditorClassIdentifier:
   isEditable: 0
->>>>>>> e1b8bbaa
   inputActions:
   - id: 1
     description: Select
