--- conflicted
+++ resolved
@@ -11,7 +11,7 @@
   m_EditorHideFlags: 0
   m_Script: {fileID: 11500000, guid: d628c3f3d8034aa7a4c414bf96227e1a, type: 3}
   m_Name: DefaultMixedRealityControllerDataProvidersProfile
-  m_EditorClassIdentifier: 
+  m_EditorClassIdentifier:
   isEditable: 0
   configurations:
   - instancedType:
@@ -69,34 +69,30 @@
     name: Oculus Controller Data Provider
     priority: 8
     runtimePlatform: 67
-<<<<<<< HEAD
-    profile: {fileID: 11400000, guid: 440e002106df2af40806c7b351290415, type: 2}
-  - dataProviderType:
+    configurationProfile: {fileID: 11400000, guid: 440e002106df2af40806c7b351290415, type: 2}
+  - instancedType:
       reference: XRTK.Providers.Controllers.Simulation.SimulatedControllerDataProvider,
         XRTK
-    dataProviderName: Simulated Controller Data Provider
+    name: Simulated Controller Data Provider
     priority: 1
     runtimePlatform: 1
-    profile: {fileID: 11400000, guid: 6222a8cbe708b06438176694991e3e56, type: 2}
-  - dataProviderType:
+    configurationProfile: {fileID: 11400000, guid: 6222a8cbe708b06438176694991e3e56, type: 2}
+  - instancedType:
       reference: XRTK.WindowsMixedReality.Controllers.Hands.WindowsMixedRealityHandControllerDataProvider,
         XRTK.WindowsMixedReality
-    dataProviderName: Windows Mixed Reality Hand Controller Data Provider
+    name: Windows Mixed Reality Hand Controller Data Provider
     priority: 1
     runtimePlatform: 16
-    profile: {fileID: 11400000, guid: 8a5d0fbb07851a2409d0177ff1f998c7, type: 2}
-  - dataProviderType:
+    configurationProfile: {fileID: 11400000, guid: 8a5d0fbb07851a2409d0177ff1f998c7, type: 2}
+  - instancedType:
       reference: XRTK.Oculus.Controllers.Hands.OculusHandControllerDataProvider, XRTK.Oculus
-    dataProviderName: Oculus Hand Controller Data Provider
+    name: Oculus Hand Controller Data Provider
     priority: 1
     runtimePlatform: 64
-    profile: {fileID: 11400000, guid: 440e002106df2af40806c7b351290415, type: 2}
-  - dataProviderType:
+    configurationProfile: {fileID: 11400000, guid: 440e002106df2af40806c7b351290415, type: 2}
+  - instancedType:
       reference: XRTK.Lumin.Controllers.Hands.LuminHandControllerDataProvider, XRTK.Lumin
-    dataProviderName: Lumin Hand Controller Data Provider
+    name: Lumin Hand Controller Data Provider
     priority: 1
     runtimePlatform: 32
-    profile: {fileID: 11400000, guid: 1b116c9f84493294d823efe7cfb8700a, type: 2}
-=======
-    configurationProfile: {fileID: 0}
->>>>>>> 5a3b20ef
+    configurationProfile: {fileID: 11400000, guid: 1b116c9f84493294d823efe7cfb8700a, type: 2}