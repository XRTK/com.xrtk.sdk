--- conflicted
+++ resolved
@@ -82,9 +82,6 @@
     dataProviderName: Simulation Hand Controller Data Provider
     priority: 5
     runtimePlatform: 1
-<<<<<<< HEAD
-    profile: {fileID: 11400000, guid: 6222a8cbe708b06438176694991e3e56, type: 2}
-=======
     profile: {fileID: 11400000, guid: 6222a8cbe708b06438176694991e3e56, type: 2}
   - dataProviderType:
       reference: XRTK.Oculus.Controllers.OculusHandControllerDataProvider, XRTK.Oculus
@@ -98,5 +95,4 @@
     dataProviderName: Leap Motion Controller Data Provider
     priority: 5
     runtimePlatform: 14
-    profile: {fileID: 0}
->>>>>>> 02694683
+    profile: {fileID: 0}