--- conflicted
+++ resolved
@@ -68,16 +68,11 @@
       reference: XRTK.Oculus.Controllers.OculusControllerDataProvider, XRTK.Oculus
     dataProviderName: Oculus Controller Data Provider
     priority: 1
-<<<<<<< HEAD
-    runtimePlatform: 33
+    runtimePlatform: 67
     profile: {fileID: 0}
   - dataProviderType:
       reference: XRTK.Providers.Controllers.Hands.HandControllerDataProvider, XRTK
     dataProviderName: Hand Controller Data Provider
     priority: 5
     runtimePlatform: -1
-    profile: {fileID: 11400000, guid: 42d66f060a3b0b9439e3960a86360066, type: 2}
-=======
-    runtimePlatform: 67
-    profile: {fileID: 0}
->>>>>>> 1d2735d6
+    profile: {fileID: 11400000, guid: 42d66f060a3b0b9439e3960a86360066, type: 2}