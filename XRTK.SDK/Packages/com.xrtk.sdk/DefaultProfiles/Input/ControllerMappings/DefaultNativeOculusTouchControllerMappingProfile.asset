--- conflicted
+++ resolved
@@ -11,12 +11,8 @@
   m_EditorHideFlags: 0
   m_Script: {fileID: 11500000, guid: ad754132a294fad4490673a98acb2ef9, type: 3}
   m_Name: DefaultNativeOculusTouchControllerMappingProfile
-  m_EditorClassIdentifier: 
-<<<<<<< HEAD
-  isCustomProfile: 0
-=======
+  m_EditorClassIdentifier:
   isEditable: 0
->>>>>>> 5a3b20ef
   hasSetupDefaults: 1
   controllerMappings:
   - description: Oculus Touch Controller Left
@@ -34,9 +30,9 @@
         description: Pointer Pose
         axisConstraint: 7
       keyCode: 0
-      inputName: 
-      axisCodeX: 
-      axisCodeY: 
+      inputName:
+      axisCodeX:
+      axisCodeY:
       invertXAxis: 0
       invertYAxis: 0
     - id: 1
@@ -49,8 +45,8 @@
         axisConstraint: 3
       keyCode: 0
       inputName: LIndexTrigger
-      axisCodeX: 
-      axisCodeY: 
+      axisCodeX:
+      axisCodeY:
       invertXAxis: 0
       invertYAxis: 0
     - id: 2
@@ -63,8 +59,8 @@
         axisConstraint: 0
       keyCode: 0
       inputName: LIndexTrigger
-      axisCodeX: 
-      axisCodeY: 
+      axisCodeX:
+      axisCodeY:
       invertXAxis: 0
       invertYAxis: 0
     - id: 3
@@ -77,8 +73,8 @@
         axisConstraint: 0
       keyCode: 0
       inputName: LIndexTrigger
-      axisCodeX: 
-      axisCodeY: 
+      axisCodeX:
+      axisCodeY:
       invertXAxis: 0
       invertYAxis: 0
     - id: 4
@@ -91,8 +87,8 @@
         axisConstraint: 2
       keyCode: 0
       inputName: LIndexTrigger
-      axisCodeX: 
-      axisCodeY: 
+      axisCodeX:
+      axisCodeY:
       invertXAxis: 0
       invertYAxis: 0
     - id: 5
@@ -105,8 +101,8 @@
         axisConstraint: 3
       keyCode: 0
       inputName: LHandTrigger
-      axisCodeX: 
-      axisCodeY: 
+      axisCodeX:
+      axisCodeY:
       invertXAxis: 0
       invertYAxis: 0
     - id: 6
@@ -119,8 +115,8 @@
         axisConstraint: 0
       keyCode: 0
       inputName: LHandTrigger
-      axisCodeX: 
-      axisCodeY: 
+      axisCodeX:
+      axisCodeY:
       invertXAxis: 0
       invertYAxis: 0
     - id: 7
@@ -133,8 +129,8 @@
         axisConstraint: 4
       keyCode: 0
       inputName: LThumbstick
-      axisCodeX: 
-      axisCodeY: 
+      axisCodeX:
+      axisCodeY:
       invertXAxis: 0
       invertYAxis: 0
     - id: 8
@@ -147,8 +143,8 @@
         axisConstraint: 0
       keyCode: 0
       inputName: LThumbstick
-      axisCodeX: 
-      axisCodeY: 
+      axisCodeX:
+      axisCodeY:
       invertXAxis: 0
       invertYAxis: 0
     - id: 9
@@ -161,8 +157,8 @@
         axisConstraint: 0
       keyCode: 0
       inputName: LThumbstick
-      axisCodeX: 
-      axisCodeY: 
+      axisCodeX:
+      axisCodeY:
       invertXAxis: 0
       invertYAxis: 0
     - id: 10
@@ -175,8 +171,8 @@
         axisConstraint: 0
       keyCode: 0
       inputName: LThumbstick
-      axisCodeX: 
-      axisCodeY: 
+      axisCodeX:
+      axisCodeY:
       invertXAxis: 0
       invertYAxis: 0
     - id: 11
@@ -189,8 +185,8 @@
         axisConstraint: 0
       keyCode: 0
       inputName: X
-      axisCodeX: 
-      axisCodeY: 
+      axisCodeX:
+      axisCodeY:
       invertXAxis: 0
       invertYAxis: 0
     - id: 12
@@ -203,8 +199,8 @@
         axisConstraint: 0
       keyCode: 0
       inputName: Y
-      axisCodeX: 
-      axisCodeY: 
+      axisCodeX:
+      axisCodeY:
       invertXAxis: 0
       invertYAxis: 0
     - id: 13
@@ -217,8 +213,8 @@
         axisConstraint: 2
       keyCode: 0
       inputName: Start
-      axisCodeX: 
-      axisCodeY: 
+      axisCodeX:
+      axisCodeY:
       invertXAxis: 0
       invertYAxis: 0
     - id: 14
@@ -231,8 +227,8 @@
         axisConstraint: 0
       keyCode: 0
       inputName: X
-      axisCodeX: 
-      axisCodeY: 
+      axisCodeX:
+      axisCodeY:
       invertXAxis: 0
       invertYAxis: 0
     - id: 15
@@ -245,8 +241,8 @@
         axisConstraint: 0
       keyCode: 0
       inputName: Y
-      axisCodeX: 
-      axisCodeY: 
+      axisCodeX:
+      axisCodeY:
       invertXAxis: 0
       invertYAxis: 0
     - id: 16
@@ -259,8 +255,8 @@
         axisConstraint: 0
       keyCode: 0
       inputName: LTouchpad
-      axisCodeX: 
-      axisCodeY: 
+      axisCodeX:
+      axisCodeY:
       invertXAxis: 0
       invertYAxis: 0
     - id: 17
@@ -273,8 +269,8 @@
         axisConstraint: 0
       keyCode: 0
       inputName: LThumbRest
-      axisCodeX: 
-      axisCodeY: 
+      axisCodeX:
+      axisCodeY:
       invertXAxis: 0
       invertYAxis: 0
     - id: 18
@@ -287,8 +283,8 @@
         axisConstraint: 0
       keyCode: 0
       inputName: LThumbRest
-      axisCodeX: 
-      axisCodeY: 
+      axisCodeX:
+      axisCodeY:
       invertXAxis: 0
       invertYAxis: 0
   - description: Oculus Touch Controller Right
@@ -306,9 +302,9 @@
         description: Pointer Pose
         axisConstraint: 7
       keyCode: 0
-      inputName: 
-      axisCodeX: 
-      axisCodeY: 
+      inputName:
+      axisCodeX:
+      axisCodeY:
       invertXAxis: 0
       invertYAxis: 0
     - id: 1
@@ -321,8 +317,8 @@
         axisConstraint: 3
       keyCode: 0
       inputName: RIndexTrigger
-      axisCodeX: 
-      axisCodeY: 
+      axisCodeX:
+      axisCodeY:
       invertXAxis: 0
       invertYAxis: 0
     - id: 2
@@ -335,8 +331,8 @@
         axisConstraint: 0
       keyCode: 0
       inputName: RIndexTrigger
-      axisCodeX: 
-      axisCodeY: 
+      axisCodeX:
+      axisCodeY:
       invertXAxis: 0
       invertYAxis: 0
     - id: 3
@@ -349,8 +345,8 @@
         axisConstraint: 0
       keyCode: 0
       inputName: RIndexTrigger
-      axisCodeX: 
-      axisCodeY: 
+      axisCodeX:
+      axisCodeY:
       invertXAxis: 0
       invertYAxis: 0
     - id: 4
@@ -363,8 +359,8 @@
         axisConstraint: 2
       keyCode: 0
       inputName: RIndexTrigger
-      axisCodeX: 
-      axisCodeY: 
+      axisCodeX:
+      axisCodeY:
       invertXAxis: 0
       invertYAxis: 0
     - id: 5
@@ -377,8 +373,8 @@
         axisConstraint: 3
       keyCode: 0
       inputName: RHandTrigger
-      axisCodeX: 
-      axisCodeY: 
+      axisCodeX:
+      axisCodeY:
       invertXAxis: 0
       invertYAxis: 0
     - id: 6
@@ -391,8 +387,8 @@
         axisConstraint: 0
       keyCode: 0
       inputName: RHandTrigger
-      axisCodeX: 
-      axisCodeY: 
+      axisCodeX:
+      axisCodeY:
       invertXAxis: 0
       invertYAxis: 0
     - id: 7
@@ -405,8 +401,8 @@
         axisConstraint: 4
       keyCode: 0
       inputName: RThumbstick
-      axisCodeX: 
-      axisCodeY: 
+      axisCodeX:
+      axisCodeY:
       invertXAxis: 0
       invertYAxis: 0
     - id: 8
@@ -419,8 +415,8 @@
         axisConstraint: 0
       keyCode: 0
       inputName: RThumbstick
-      axisCodeX: 
-      axisCodeY: 
+      axisCodeX:
+      axisCodeY:
       invertXAxis: 0
       invertYAxis: 0
     - id: 9
@@ -433,8 +429,8 @@
         axisConstraint: 0
       keyCode: 0
       inputName: RThumbstick
-      axisCodeX: 
-      axisCodeY: 
+      axisCodeX:
+      axisCodeY:
       invertXAxis: 0
       invertYAxis: 0
     - id: 10
@@ -447,8 +443,8 @@
         axisConstraint: 0
       keyCode: 0
       inputName: RThumbstick
-      axisCodeX: 
-      axisCodeY: 
+      axisCodeX:
+      axisCodeY:
       invertXAxis: 0
       invertYAxis: 0
     - id: 11
@@ -461,8 +457,8 @@
         axisConstraint: 0
       keyCode: 0
       inputName: A
-      axisCodeX: 
-      axisCodeY: 
+      axisCodeX:
+      axisCodeY:
       invertXAxis: 0
       invertYAxis: 0
     - id: 12
@@ -475,8 +471,8 @@
         axisConstraint: 0
       keyCode: 0
       inputName: B
-      axisCodeX: 
-      axisCodeY: 
+      axisCodeX:
+      axisCodeY:
       invertXAxis: 0
       invertYAxis: 0
     - id: 13
@@ -489,8 +485,8 @@
         axisConstraint: 0
       keyCode: 0
       inputName: A
-      axisCodeX: 
-      axisCodeY: 
+      axisCodeX:
+      axisCodeY:
       invertXAxis: 0
       invertYAxis: 0
     - id: 14
@@ -503,8 +499,8 @@
         axisConstraint: 0
       keyCode: 0
       inputName: B
-      axisCodeX: 
-      axisCodeY: 
+      axisCodeX:
+      axisCodeY:
       invertXAxis: 0
       invertYAxis: 0
     - id: 15
@@ -517,8 +513,8 @@
         axisConstraint: 0
       keyCode: 0
       inputName: RTouchpad
-      axisCodeX: 
-      axisCodeY: 
+      axisCodeX:
+      axisCodeY:
       invertXAxis: 0
       invertYAxis: 0
     - id: 16
@@ -531,8 +527,8 @@
         axisConstraint: 0
       keyCode: 0
       inputName: RThumbRest
-      axisCodeX: 
-      axisCodeY: 
+      axisCodeX:
+      axisCodeY:
       invertXAxis: 0
       invertYAxis: 0
     - id: 17
@@ -545,7 +541,7 @@
         axisConstraint: 0
       keyCode: 0
       inputName: RThumbRest
-      axisCodeX: 
-      axisCodeY: 
+      axisCodeX:
+      axisCodeY:
       invertXAxis: 0
       invertYAxis: 0