--- conflicted
+++ resolved
@@ -11,12 +11,8 @@
   m_EditorHideFlags: 0
   m_Script: {fileID: 11500000, guid: c156ea3e1a7a493dac236ed84c4a819a, type: 3}
   m_Name: DefaultMixedRealityInputPointerProfile
-  m_EditorClassIdentifier: 
-<<<<<<< HEAD
-  isCustomProfile: 0
-=======
+  m_EditorClassIdentifier:
   isEditable: 0
->>>>>>> 5a3b20ef
   pointingExtent: 10
   pointingRaycastLayerMasks:
   - serializedVersion: 2
@@ -30,12 +26,12 @@
     reference: XRTK.SDK.Input.GazeProvider, XRTK.SDK
   pointerOptions:
   - controllerType:
-      reference: 
+      reference:
     handedness: 7
     pointerPrefab: {fileID: 1247086986094436, guid: 54d78dc3333741c5b7f30fe3506096ba,
       type: 3}
   - controllerType:
-      reference: 
+      reference:
     handedness: 3
     pointerPrefab: {fileID: 1196247974088106, guid: 0c1e5f0d54ce46319152ece13a4b1eeb,
       type: 3}
