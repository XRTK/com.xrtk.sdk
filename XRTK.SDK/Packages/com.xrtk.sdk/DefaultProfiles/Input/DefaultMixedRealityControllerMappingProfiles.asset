--- conflicted
+++ resolved
@@ -25,12 +25,8 @@
   - {fileID: 11400000, guid: 6419d794ce6246aeb1ff2a5554a2ed23, type: 2}
   - {fileID: 11400000, guid: 4a819f7672c7b1e4f8667519a153faa8, type: 2}
   - {fileID: 11400000, guid: 369b877ec9227dc48a689d463457deb9, type: 2}
-<<<<<<< HEAD
-  - {fileID: 11400000, guid: 96b83bbe7a296e34c897135b9b1b8c9c, type: 2}
-=======
   - {fileID: 11400000, guid: 77dcc7396c62ce243967665d8ebf6c31, type: 2}
   - {fileID: 11400000, guid: 6b0aba4fe8b81634a932b01fbdf8600e, type: 2}
   - {fileID: 11400000, guid: 646028a770a67f94392013564b776e11, type: 2}
   - {fileID: 11400000, guid: 130dc976a36a9d24799aa8c42d3a5f5a, type: 2}
-  - {fileID: 11400000, guid: 988cfb7b64bbdf34ebb347eb55d0c185, type: 2}
->>>>>>> 02694683
+  - {fileID: 11400000, guid: 988cfb7b64bbdf34ebb347eb55d0c185, type: 2}