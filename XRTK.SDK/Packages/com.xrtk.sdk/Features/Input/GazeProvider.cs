--- conflicted
+++ resolved
@@ -375,11 +375,7 @@
                 MixedRealityToolkit.Instance.ActiveProfile.InputSystemProfile.PointerProfile != null &&
                 MixedRealityToolkit.Instance.ActiveProfile.InputSystemProfile.PointerProfile.GazeCursorPrefab != null)
             {
-<<<<<<< HEAD
-                var cursor = Instantiate(MixedRealityToolkit.Instance.ActiveProfile.InputSystemProfile.PointerProfile.GazeCursorPrefab, MixedRealityToolkit.CameraSystem.CameraRig.PlayspaceTransform);
-=======
                 var cursor = Instantiate(MixedRealityToolkit.Instance.ActiveProfile.InputSystemProfile.PointerProfile.GazeCursorPrefab, MixedRealityToolkit.CameraSystem.CameraRig.BodyTransform);
->>>>>>> c0fd6e91
                 SetGazeCursor(cursor);
             }
 
