--- conflicted
+++ resolved
@@ -374,11 +374,7 @@
                 MixedRealityToolkit.Instance.ActiveProfile.InputSystemProfile != null &&
                 MixedRealityToolkit.Instance.ActiveProfile.InputSystemProfile.GazeCursorPrefab != null)
             {
-<<<<<<< HEAD
-                var cursor = Instantiate(MixedRealityToolkit.Instance.ActiveProfile.InputSystemProfile.GazeCursorPrefab, MixedRealityToolkit.CameraSystem?.CameraRig.PlayspaceTransform);
-=======
-                var cursor = Instantiate(MixedRealityToolkit.Instance.ActiveProfile.InputSystemProfile.PointerProfile.GazeCursorPrefab, MixedRealityToolkit.CameraSystem?.MainCameraRig.PlayspaceTransform);
->>>>>>> c40df233
+                var cursor = Instantiate(MixedRealityToolkit.Instance.ActiveProfile.InputSystemProfile.GazeCursorPrefab, MixedRealityToolkit.CameraSystem?.MainCameraRig.PlayspaceTransform);
                 SetGazeCursor(cursor);
             }
 
