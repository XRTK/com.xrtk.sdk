﻿// Copyright (c) XRTK. All rights reserved.
// Licensed under the MIT License. See LICENSE in the project root for license information.

using UnityEngine;
using XRTK.Definitions.InputSystem;
using XRTK.Definitions.SpatialAwarenessSystem;
using XRTK.EventDatum.Input;
using XRTK.Extensions;
using XRTK.Interfaces.InputSystem;
using XRTK.Interfaces.InputSystem.Handlers;
using XRTK.SDK.UX;
using XRTK.Services;

namespace XRTK.SDK.Input.Handlers
{
    /// <summary>
    /// This input handler is designed to help facilitate the physical manipulation of <see cref="GameObject"/>s across all platforms.
    /// Users will be able to use the select action to activate the manipulation phase, then various gestures and supplemental actions to
    /// nudge, rotate, and scale the object.
    /// </summary>
    public class ManipulationHandler : BaseInputHandler,
        IMixedRealityPointerHandler,
        IMixedRealityInputHandler,
        IMixedRealityInputHandler<float>,
        IMixedRealityInputHandler<Vector2>
    {
        private const int IgnoreRaycastLayer = 2;

        #region Input Actions

        [Header("Input Actions")]

        [SerializeField]
        [Tooltip("The action to use to select the GameObject and begin/end the manipulation phase")]
        private MixedRealityInputAction selectAction = MixedRealityInputAction.None;

        /// <summary>
        /// The action to use to select the GameObject and begin/end the manipulation phase
        /// </summary>
        public MixedRealityInputAction SelectAction
        {
            get => selectAction;
            set => selectAction = value;
        }

        [SerializeField]
        [Tooltip("The action to use to enable pressed actions")]
        private MixedRealityInputAction touchpadPressAction = MixedRealityInputAction.None;

        /// <summary>
        /// The action to use to enable pressed actions
        /// </summary>
        public MixedRealityInputAction TouchpadPressAction
        {
            get => touchpadPressAction;
            set => touchpadPressAction = value;
        }

        [Range(0f, 1f)]
        [SerializeField]
        private float pressThreshold = 0.25f;

        public float PressThreshold
        {
            get => pressThreshold;
            set => pressThreshold = value;
        }

        [SerializeField]
        [Tooltip("The action to use to rotate the GameObject")]
        private MixedRealityInputAction rotateAction = MixedRealityInputAction.None;

        /// <summary>
        /// The action to use to rotate the GameObject
        /// </summary>
        public MixedRealityInputAction RotateAction
        {
            get => rotateAction;
            set => rotateAction = value;
        }

        [SerializeField]
        [Tooltip("The action to use to scale the GameObject")]
        private MixedRealityInputAction scaleAction = MixedRealityInputAction.None;

        /// <summary>
        /// The action to use to scale the GameObject
        /// </summary>
        public MixedRealityInputAction ScaleAction
        {
            get => scaleAction;
            set => scaleAction = value;
        }

        [SerializeField]
        [Tooltip("The action to use to nudge the pointer extent closer or further away from the pointer source")]
        private MixedRealityInputAction nudgeAction = MixedRealityInputAction.None;

        /// <summary>
        /// The action to use to nudge the <see cref="GameObject"/> closer or further away from the pointer source.
        /// </summary>
        public MixedRealityInputAction NudgeAction
        {
            get => nudgeAction;
            set => nudgeAction = value;
        }

        [SerializeField]
        [Tooltip("The action to use to immediately cancel any current manipulation.")]
        private MixedRealityInputAction cancelAction = MixedRealityInputAction.None;

        /// <summary>
        /// The action to use to immediately cancel any current manipulation.
        /// </summary>
        public MixedRealityInputAction CancelAction
        {
            get => cancelAction;
            set => cancelAction = value;
        }

        #endregion Input Actions

        #region Manipulation Options

        [Header("Options")]

        [SerializeField]
        [Tooltip("The object to manipulate using this handler. Automatically uses this transform if none is set.")]
        private Transform manipulationTarget;

        [SerializeField]
        [Tooltip("The spatial mesh visibility while manipulating an object.")]
        private SpatialMeshDisplayOptions spatialMeshVisibility = SpatialMeshDisplayOptions.Visible;

        /// <summary>
        /// The spatial mesh visibility while manipulating an object.
        /// </summary>
        public SpatialMeshDisplayOptions SpatialMeshVisibility
        {
            get => spatialMeshVisibility;
            set => spatialMeshVisibility = value;
        }

        [SerializeField]
        [Tooltip("Should the user press and hold the select action or press to hold and press again to release?")]
        private bool useHold = true;

        /// <summary>
        /// Should the user press and hold the select action or press to hold and press again to release?
        /// </summary>
        public bool UseHold
        {
            get => useHold;
            set => useHold = value;
        }

        #region Scale Options

        [SerializeField]
        [Tooltip("The min/max values to activate the scale action.\nNote: this is transformed into and used as absolute values.")]
        private Vector2 scaleZone = new Vector2(0.25f, 1f);

        /// <summary>
        /// The dual axis zone to process and activate the scale action.
        /// </summary>
        /// <remarks>This is transformed into and used as absolute values.</remarks>
        public Vector2 ScaleZone
        {
            get => scaleZone;
            set => scaleZone = value;
        }

        [SerializeField]
        [Tooltip("The amount to scale the GameObject")]
        private float scaleAmount = 0.5f;

        /// <summary>
        /// The amount to scale the <see cref="GameObject"/>
        /// </summary>
        public float ScaleAmount
        {
            get => scaleAmount;
            set => scaleAmount = value;
        }

        [SerializeField]
        [Tooltip("The min and max size this object can be scaled to.")]
        private Vector2 scaleConstraints = new Vector2(0.02f, 2f);

        /// <summary>
        /// The min and max size this object can be scaled to.
        /// </summary>
        public Vector2 ScaleConstraints
        {
            get => scaleConstraints;
            set => scaleConstraints = value;
        }

        #endregion Scale Options

        #region Rotation Options

        [SerializeField]
        [Tooltip("The min/max values to activate the rotate action.\nNote: this is transformed into and used as absolute values.")]
        private Vector2 rotationZone = new Vector2(0.25f, 1f);

        /// <summary>
        /// The dual axis zone to process and activate the scale action.
        /// </summary>
        /// <remarks>This is transformed into and used as absolute values.</remarks>
        public Vector2 RotationZone
        {
            get => rotationZone;
            set => rotationZone = value;
        }

        [SerializeField]
        [Range(2.8125f, 45f)]
        [Tooltip("The amount a user has to scroll in a circular motion to activate the rotation action.")]
        private float rotationAngleActivation = 11.25f;

        /// <summary>
        /// The amount a user has to scroll in a circular motion to activate the rotation action.
        /// </summary>
        public float RotationAngleActivation
        {
            get => rotationAngleActivation;
            set => rotationAngleActivation = value;
        }

        #endregion Rotation Options

        #region Nudge Options

        [SerializeField]
        [Tooltip("The min/max values to activate the nudge action.\nNote: this is transformed into and used as absolute values.")]
        private Vector2 nudgeZone = new Vector2(0.25f, 1f);

        /// <summary>
        /// The dual axis zone to process and activate the nudge action.
        /// </summary>
        /// <remarks>This is transformed into and used as absolute values.</remarks>
        public Vector2 NudgeZone
        {
            get => nudgeZone;
            set => nudgeZone = value;
        }

        [SerializeField]
        [Range(0.1f, 0.001f)]
        [Tooltip("The amount to nudge the position of the GameObject")]
        private float nudgeAmount = 0.01f;

        /// <summary>
        /// The amount to nudge the position of the <see cref="GameObject"/>
        /// </summary>
        public float NudgeAmount
        {
            get => nudgeAmount;
            set => nudgeAmount = value;
        }

        [SerializeField]
        [Tooltip("The min and max values for the nudge amount.")]
        private Vector2 nudgeConstraints = new Vector2(0.25f, 10f);

        /// <summary>
        /// The min and max values for the nudge amount.
        /// </summary>
        public Vector2 NudgeConstraints
        {
            get => nudgeConstraints;
            set => nudgeConstraints = value;
        }

        #endregion Nudge Options

        #endregion Manipulation Options

        /// <summary>
        /// The current status of the hold.
        /// </summary>
        /// <remarks>
        /// Used to determine if the <see cref="GameObject"/> is currently being manipulated by the user.
        /// </remarks>
        public bool IsBeingHeld { get; private set; } = false;

        /// <summary>
        /// The updated extent of the pointer.
        /// </summary>
        private float updatedExtent;

        /// <summary>The updated scale of the model based on controller input.</summary>
        private Vector3 updatedScale;

        /// <summary>
        /// The first input source to start the manipulation phase of this object.
        /// </summary>
        private IMixedRealityInputSource primaryInputSource = null;

        /// <summary>
        /// The first pointer to start the manipulation phase of this object.
        /// </summary>
        private IMixedRealityPointer primaryPointer = null;

        /// <summary>
        /// The last rotation reading used to calculate if the rotation action is active.
        /// </summary>
        private Vector2 lastPositionReading = Vector2.zero;

        /// <summary>
        /// Is the <see cref="primaryInputSource"/> currently pressed?
        /// </summary>
        public bool IsPressed { get; private set; } = false;

        /// <summary>
        /// Is there currently a manipulation processing a rotation?
        /// </summary>
        public bool IsRotating { get; private set; } = false;

        /// <summary>
        /// Is scaling possible?
        /// </summary>
        public bool IsScalingPossible { get; private set; } = false;

        /// <summary>
        /// Is nudge possible?
        /// </summary>
        public bool IsNudgePossible { get; private set; } = false;

        /// <summary>
        /// Is rotation possible?
        /// </summary>
        public bool IsRotationPossible { get; private set; } = false;

        private Vector3 prevScale = Vector3.one;
        private Vector3 prevPosition = Vector3.zero;
        private Quaternion prevRotation = Quaternion.identity;

        private Vector3 grabbedPosition = Vector3.zero;

        private BoundingBox boundingBox;

        private float prevPointerExtent;

        private int prevPhysicsLayer;
        private int boundingBoxPrevPhysicsLayer;

        #region Monobehaviour Implementation

        protected virtual void Awake()
        {
            if (manipulationTarget == null)
            {
                manipulationTarget = transform;
            }

            boundingBox = GetComponent<BoundingBox>();
        }

        protected virtual void Update()
        {
            if (!IsBeingHeld || primaryPointer == null) { return; }

            var pointerPosition = primaryPointer.Result.Details.Point;

            if (!IsPressed)
            {
                if (!IsRotating && !IsScalingPossible)
                {
<<<<<<< HEAD
                    manipulationTarget.position = grabbedPosition + primaryPointer.Result.EndPoint;
=======
                    manipulationTarget.position = grabbedPosition + pointerPosition;
>>>>>>> d5a551a8
                }
            }
            else
            {
                if (IsNudgePossible)
                {
                    primaryPointer.PointerExtent = updatedExtent;
                }
                else if (IsScalingPossible)
                {
                    manipulationTarget.position = grabbedPosition + pointerPosition;
                    manipulationTarget.ScaleAround(pointerPosition, updatedScale);

                    if (prevPosition != Vector3.zero)
                    {
                        grabbedPosition = manipulationTarget.position - pointerPosition;
                    }
                }
            }
        }

        protected override void OnDisable()
        {
            base.OnDisable();

            if (IsBeingHeld)
            {
                EndHold();
            }
        }

        #endregion Monobehaviour Implementation

        #region IMixedRealityInputHandler Implementation

        /// <inheritdoc />
        public virtual void OnInputDown(InputEventData eventData)
        {
            if (!eventData.used &&
                IsBeingHeld &&
                eventData.MixedRealityInputAction == cancelAction)
            {
                EndHold(true);
                eventData.Use();
            }
        }

        /// <inheritdoc />
        public virtual void OnInputUp(InputEventData eventData)
        {
            if (!eventData.used &&
                IsBeingHeld &&
                eventData.MixedRealityInputAction == cancelAction)
            {
                EndHold(true);
                eventData.Use();
            }
        }

        /// <inheritdoc />
        public virtual void OnInputChanged(InputEventData<float> eventData)
        {
            if (!IsBeingHeld ||
                primaryInputSource == null ||
                eventData.InputSource.SourceId != primaryInputSource.SourceId)
            {
                return;
            }

            if (eventData.MixedRealityInputAction == touchpadPressAction &&
                eventData.InputData <= 0.00001f)
            {
                IsRotating = false;
                IsNudgePossible = false;
                IsScalingPossible = false;
                lastPositionReading.x = 0f;
                lastPositionReading.y = 0f;
                eventData.Use();
            }

            if (IsRotating) { return; }

            if (!IsPressed &&
                eventData.MixedRealityInputAction == touchpadPressAction &&
                eventData.InputData >= pressThreshold)
            {
                IsPressed = true;
                eventData.Use();
            }

            if (IsPressed &&
                eventData.MixedRealityInputAction == touchpadPressAction &&
                eventData.InputData <= pressThreshold)
            {
                IsPressed = false;
                eventData.Use();
            }
        }

        /// <inheritdoc />
        public virtual void OnInputChanged(InputEventData<Vector2> eventData)
        {
            // reset this in case we are rotating only.
            IsScalingPossible = false;

            if (!IsBeingHeld ||
                primaryInputSource == null ||
                primaryPointer == null ||
                eventData.InputSource.SourceId != primaryInputSource.SourceId)
            {
                return;
            }

            var pointerPosition = primaryPointer.Result.EndPoint;

            // Filter our actions
            if (eventData.MixedRealityInputAction != nudgeAction ||
                eventData.MixedRealityInputAction != scaleAction ||
                eventData.MixedRealityInputAction != rotateAction)
            {
                return;
            }

            var absoluteInputData = eventData.InputData;
            absoluteInputData.x = Mathf.Abs(absoluteInputData.x);
            absoluteInputData.y = Mathf.Abs(absoluteInputData.y);

            IsRotationPossible = eventData.MixedRealityInputAction == rotateAction &&
                                 (absoluteInputData.x >= rotationZone.x ||
                                  absoluteInputData.y >= rotationZone.x);

            if (!IsPressed &&
                IsRotationPossible &&
                !lastPositionReading.x.Equals(0f) && !lastPositionReading.y.Equals(0f))
            {
                var rotationAngle = Vector2.SignedAngle(lastPositionReading, eventData.InputData);

                if (Mathf.Abs(rotationAngle) > rotationAngleActivation)
                {
                    IsRotating = true;
                }

                if (IsRotating)
                {
                    manipulationTarget.position = grabbedPosition + pointerPosition;
                    manipulationTarget.RotateAround(pointerPosition, Vector3.up, -rotationAngle);

                    if (prevPosition != Vector3.zero)
                    {
                        grabbedPosition = manipulationTarget.position - pointerPosition;
                    }

                    eventData.Use();
                }
            }

            lastPositionReading = eventData.InputData;

            if (!IsPressed || IsRotating) { return; }

            IsScalingPossible = eventData.MixedRealityInputAction == scaleAction && absoluteInputData.x > 0f;
            IsNudgePossible = eventData.MixedRealityInputAction == nudgeAction && absoluteInputData.y > 0f;

            // Check to make sure that input values fall between min/max zone values
            if (IsScalingPossible &&
                (absoluteInputData.x <= scaleZone.x ||
                 absoluteInputData.x >= scaleZone.y))
            {
                IsScalingPossible = false;
            }

            // Check to make sure that input values fall between min/max zone values
            if (IsNudgePossible &&
                (absoluteInputData.y <= nudgeZone.x ||
                 absoluteInputData.y >= nudgeZone.y))
            {
                IsNudgePossible = false;
            }

            // Disable any actions if min zone values overlap.
            if (absoluteInputData.x <= scaleZone.x &&
                absoluteInputData.y <= nudgeZone.x)
            {
                IsNudgePossible = false;
                IsScalingPossible = false;
            }

            if (IsScalingPossible && IsNudgePossible)
            {
                IsNudgePossible = false;
                IsScalingPossible = false;
            }

            if (IsNudgePossible)
            {
                Debug.Assert(primaryPointer != null);
                var newExtent = primaryPointer.PointerExtent;
                var currentRaycastDistance = primaryPointer.Result.RayDistance;

                // Reset the cursor extent to the nearest value in case we're hitting something close
                // and the user wants to adjust. That way it doesn't take forever to see the change.
                if (currentRaycastDistance < newExtent)
                {
                    newExtent = currentRaycastDistance;
                }

                var prevExtent = newExtent;
                newExtent = CalculateNudgeDistance(eventData, prevExtent);

                // check constraints
                if (eventData.InputData.y < 0f)
                {
                    if (newExtent <= nudgeConstraints.x)
                    {
                        newExtent = prevExtent;
                    }
                }
                else
                {
                    if (newExtent >= nudgeConstraints.y)
                    {
                        newExtent = prevExtent;
                    }
                }

                updatedExtent = newExtent;
                eventData.Use();
            }

            if (IsScalingPossible)
            {
                var newScale = manipulationTarget.localScale;
                var currentScale = newScale;
                newScale = CalculateScaleAmount(eventData, newScale);

                // We can check any axis, they should all be the same as we do uniform scales.
                if (eventData.InputData.x < 0f && newScale.x <= scaleConstraints.x)
                {
                    newScale = currentScale;
                }
                else if (newScale.y >= scaleConstraints.y)
                {
                    newScale = currentScale;
                }

                updatedScale = newScale;

                eventData.Use();
            }
        }

        /// <summary>
        /// Calculates the extent of the nudge.
        /// </summary>
        /// <param name="eventData">The event data.</param>
        /// <param name="prevExtent">The previous extent distance of the pointer and raycast.</param>
        /// <returns>The new pointer extent.</returns>
        protected virtual float CalculateNudgeDistance(InputEventData<Vector2> eventData, float prevExtent)
        {
            return prevExtent + nudgeAmount * (eventData.InputData.y < 0f ? -1 : 1);
        }

        protected virtual Vector3 CalculateScaleAmount(InputEventData<Vector2> eventData, Vector3 prevScale)
        {
            if (eventData.InputData.x < 0f)
            {
                return prevScale *= scaleAmount;
            }
            // else
            return prevScale /= scaleAmount;
        }

        #endregion IMixedRealityInputHandler Implementation

        #region IMixedRealityPointerHandler Implementation

        /// <inheritdoc />
        public virtual void OnPointerDown(MixedRealityPointerEventData eventData)
        {
            if (eventData.MixedRealityInputAction == selectAction)
            {
                if (!useHold)
                {
                    BeginHold(eventData);
                }

                eventData.Use();
            }
        }

        /// <inheritdoc />
        public virtual void OnPointerUp(MixedRealityPointerEventData eventData)
        {
            if (eventData.used ||
                eventData.MixedRealityInputAction != selectAction)
            {
                return;
            }

            if (useHold)
            {
                if (IsBeingHeld)
                {
                    EndHold();
                }
                else
                {
                    BeginHold(eventData);
                }
            }

            if (!useHold && IsBeingHeld)
            {
                EndHold();
            }

            eventData.Use();
        }

        /// <inheritdoc />
        public virtual void OnPointerClicked(MixedRealityPointerEventData eventData)
        {
        }

        #endregion IMixedRealityPointerHandler Implementation

        /// <summary>
        /// Begin a new hold on the manipulation target.
        /// </summary>
        /// <param name="eventData"></param>
        public virtual void BeginHold(MixedRealityPointerEventData eventData)
        {
            if (IsBeingHeld) { return; }

            IsBeingHeld = true;

            if (primaryInputSource == null)
            {
                primaryInputSource = eventData.InputSource;
            }

            if (primaryPointer == null)
            {
                primaryPointer = eventData.Pointer;
            }

            MixedRealityToolkit.InputSystem.PushModalInputHandler(gameObject);
            MixedRealityToolkit.SpatialAwarenessSystem.SetMeshVisibility(spatialMeshVisibility);

            var pointerPosition = primaryPointer.Result.EndPoint;

            prevPosition = manipulationTarget.position;

            if (prevPosition != Vector3.zero)
            {
                grabbedPosition = prevPosition - pointerPosition;

                prevPointerExtent = primaryPointer.PointerExtent;
                // update the pointer extent to prevent the object from popping to the end of the pointer
                var currentRaycastDistance = primaryPointer.Result.RayDistance;
                primaryPointer.PointerExtent = currentRaycastDistance;
            }

            prevScale = manipulationTarget.localScale;
            prevRotation = manipulationTarget.rotation;

            prevPhysicsLayer = manipulationTarget.gameObject.layer;
            manipulationTarget.SetLayerRecursively(IgnoreRaycastLayer);

            if (boundingBox != null)
            {
                boundingBoxPrevPhysicsLayer = boundingBox.gameObject.layer;
                boundingBox.transform.SetLayerRecursively(IgnoreRaycastLayer);
            }

            eventData.Use();
        }

        /// <summary>
        /// Ends the current hold on the manipulation target.
        /// </summary>
        /// <param name="isCanceled">
        /// Is this a cancelled action? If so then the manipulation target will pop back into its prev position.
        /// </param>
        public virtual void EndHold(bool isCanceled = false)
        {
            if (!IsBeingHeld) { return; }

            MixedRealityToolkit.SpatialAwarenessSystem.SetMeshVisibility(SpatialMeshDisplayOptions.None);

            primaryPointer.PointerExtent = prevPointerExtent;
            primaryPointer = null;
            primaryInputSource = null;

            if (isCanceled)
            {
                manipulationTarget.position = prevPosition;
                manipulationTarget.localScale = prevScale;
                manipulationTarget.rotation = prevRotation;
            }

            IsBeingHeld = false;
            MixedRealityToolkit.InputSystem.PopModalInputHandler();

            manipulationTarget.SetLayerRecursively(prevPhysicsLayer);

            if (boundingBox != null)
            {
                boundingBox.transform.SetLayerRecursively(boundingBoxPrevPhysicsLayer);
            }
        }
    }
}<|MERGE_RESOLUTION|>--- conflicted
+++ resolved
@@ -368,11 +368,7 @@
             {
                 if (!IsRotating && !IsScalingPossible)
                 {
-<<<<<<< HEAD
-                    manipulationTarget.position = grabbedPosition + primaryPointer.Result.EndPoint;
-=======
                     manipulationTarget.position = grabbedPosition + pointerPosition;
->>>>>>> d5a551a8
                 }
             }
             else
