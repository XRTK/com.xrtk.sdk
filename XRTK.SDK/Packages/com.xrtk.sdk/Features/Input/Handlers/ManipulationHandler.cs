﻿// Copyright (c) XRTK. All rights reserved.
// Licensed under the MIT License. See LICENSE in the project root for license information.

using UnityEngine;
using XRTK.Definitions;
using XRTK.Definitions.InputSystem;
using XRTK.Definitions.SpatialAwarenessSystem;
using XRTK.EventDatum.Input;
using XRTK.Extensions;
using XRTK.Interfaces.InputSystem;
using XRTK.Interfaces.InputSystem.Handlers;
using XRTK.SDK.UX;
using XRTK.Services;

namespace XRTK.SDK.Input.Handlers
{
    /// <summary>
    /// This input handler is designed to help facilitate the physical manipulation of <see cref="GameObject"/>s across all platforms.
    /// Users will be able to use the select action to activate the manipulation phase, then various gestures and supplemental actions to
    /// nudge, rotate, and scale the object.
    /// </summary>
    public class ManipulationHandler : BaseInputHandler,
        IMixedRealityPointerHandler,
        IMixedRealityInputHandler,
        IMixedRealityInputHandler<float>,
        IMixedRealityInputHandler<Vector2>
    {
        private const int IgnoreRaycastLayer = 2;

        #region Input Actions

        [Header("Input Actions")]

        [SerializeField]
        [Tooltip("The action to use to select the GameObject and begin/end the manipulation phase")]
        private MixedRealityInputAction selectAction = MixedRealityInputAction.None;

        /// <summary>
        /// The action to use to select the GameObject and begin/end the manipulation phase
        /// </summary>
        public MixedRealityInputAction SelectAction
        {
            get => selectAction;
            set => selectAction = value;
        }

        [SerializeField]
        [Tooltip("The action to use to enable pressed actions")]
        private MixedRealityInputAction touchpadPressAction = MixedRealityInputAction.None;

        /// <summary>
        /// The action to use to enable pressed actions
        /// </summary>
        public MixedRealityInputAction TouchpadPressAction
        {
            get => touchpadPressAction;
            set => touchpadPressAction = value;
        }

        [Range(0f, 1f)]
        [SerializeField]
        private float pressThreshold = 0.25f;

        public float PressThreshold
        {
            get => pressThreshold;
            set => pressThreshold = value;
        }

        [SerializeField]
        [Tooltip("The action to use to rotate the GameObject")]
        private MixedRealityInputAction rotateAction = MixedRealityInputAction.None;

        /// <summary>
        /// The action to use to rotate the GameObject
        /// </summary>
        public MixedRealityInputAction RotateAction
        {
            get => rotateAction;
            set => rotateAction = value;
        }

        [SerializeField]
        [Tooltip("The action to use to scale the GameObject")]
        private MixedRealityInputAction scaleAction = MixedRealityInputAction.None;

        /// <summary>
        /// The action to use to scale the GameObject
        /// </summary>
        public MixedRealityInputAction ScaleAction
        {
            get => scaleAction;
            set => scaleAction = value;
        }

        [SerializeField]
        [Tooltip("The action to use to nudge the pointer extent closer or further away from the pointer source")]
        private MixedRealityInputAction nudgeAction = MixedRealityInputAction.None;

        /// <summary>
        /// The action to use to nudge the <see cref="GameObject"/> closer or further away from the pointer source.
        /// </summary>
        public MixedRealityInputAction NudgeAction
        {
            get => nudgeAction;
            set => nudgeAction = value;
        }

        [SerializeField]
        [Tooltip("The action to use to immediately cancel any current manipulation.")]
        private MixedRealityInputAction cancelAction = MixedRealityInputAction.None;

        /// <summary>
        /// The action to use to immediately cancel any current manipulation.
        /// </summary>
        public MixedRealityInputAction CancelAction
        {
            get => cancelAction;
            set => cancelAction = value;
        }

        #endregion Input Actions

        #region Manipulation Options

        [Header("Options")]

        [SerializeField]
        [Tooltip("The object to manipulate using this handler. Automatically uses this transform if none is set.")]
        private Transform manipulationTarget;

        [SerializeField]
        [Tooltip("The spatial mesh visibility while manipulating an object.")]
        private SpatialMeshDisplayOptions spatialMeshVisibility = SpatialMeshDisplayOptions.Visible;

        /// <summary>
        /// The spatial mesh visibility while manipulating an object.
        /// </summary>
        public SpatialMeshDisplayOptions SpatialMeshVisibility
        {
            get => spatialMeshVisibility;
            set => spatialMeshVisibility = value;
        }

        [SerializeField]
        [Tooltip("Should the user press and hold the select action or press to hold and press again to release?")]
        private bool useHold = true;

        /// <summary>
        /// Should the user press and hold the select action or press to hold and press again to release?
        /// </summary>
        public bool UseHold
        {
            get => useHold;
            set => useHold = value;
        }

        [SerializeField]
        private HapticFeedbackType grabHapticFeedback = HapticFeedbackType.ForceDown;

        [SerializeField]
        private HapticFeedbackType releaseHapticFeedback = HapticFeedbackType.ForceUp;

        #region Scale Options

        [SerializeField]
        [Tooltip("The min/max values to activate the scale action.\nNote: this is transformed into and used as absolute values.")]
        private Vector2 scaleZone = new Vector2(0.25f, 1f);

        /// <summary>
        /// The dual axis zone to process and activate the scale action.
        /// </summary>
        /// <remarks>This is transformed into and used as absolute values.</remarks>
        public Vector2 ScaleZone
        {
            get => scaleZone;
            set => scaleZone = value;
        }

        [SerializeField]
        [Tooltip("The amount to scale the GameObject")]
        private float scaleAmount = 0.5f;

        /// <summary>
        /// The amount to scale the <see cref="GameObject"/>
        /// </summary>
        public float ScaleAmount
        {
            get => scaleAmount;
            set => scaleAmount = value;
        }

        [SerializeField]
        [Tooltip("The min and max size this object can be scaled to.")]
        private Vector2 scaleConstraints = new Vector2(0.02f, 2f);

        /// <summary>
        /// The min and max size this object can be scaled to.
        /// </summary>
        public Vector2 ScaleConstraints
        {
            get => scaleConstraints;
            set => scaleConstraints = value;
        }

        #endregion Scale Options

        #region Rotation Options

        [SerializeField]
        [Tooltip("The min/max values to activate the rotate action.\nNote: this is transformed into and used as absolute values.")]
        private Vector2 rotationZone = new Vector2(0.25f, 1f);

        /// <summary>
        /// The dual axis zone to process and activate the scale action.
        /// </summary>
        /// <remarks>This is transformed into and used as absolute values.</remarks>
        public Vector2 RotationZone
        {
            get => rotationZone;
            set => rotationZone = value;
        }

        [SerializeField]
        [Range(2.8125f, 45f)]
        [Tooltip("The amount a user has to scroll in a circular motion to activate the rotation action.")]
        private float rotationAngleActivation = 11.25f;

        /// <summary>
        /// The amount a user has to scroll in a circular motion to activate the rotation action.
        /// </summary>
        public float RotationAngleActivation
        {
            get => rotationAngleActivation;
            set => rotationAngleActivation = value;
        }

        #endregion Rotation Options

        #region Nudge Options

        [SerializeField]
        [Tooltip("The min/max values to activate the nudge action.\nNote: this is transformed into and used as absolute values.")]
        private Vector2 nudgeZone = new Vector2(0.25f, 1f);

        /// <summary>
        /// The dual axis zone to process and activate the nudge action.
        /// </summary>
        /// <remarks>This is transformed into and used as absolute values.</remarks>
        public Vector2 NudgeZone
        {
            get => nudgeZone;
            set => nudgeZone = value;
        }

        [SerializeField]
        [Range(0.1f, 0.001f)]
        [Tooltip("The amount to nudge the position of the GameObject")]
        private float nudgeAmount = 0.01f;

        /// <summary>
        /// The amount to nudge the position of the <see cref="GameObject"/>
        /// </summary>
        public float NudgeAmount
        {
            get => nudgeAmount;
            set => nudgeAmount = value;
        }

        [SerializeField]
        [Tooltip("The min and max values for the nudge amount.")]
        private Vector2 nudgeConstraints = new Vector2(0.25f, 10f);

        /// <summary>
        /// The min and max values for the nudge amount.
        /// </summary>
        public Vector2 NudgeConstraints
        {
            get => nudgeConstraints;
            set => nudgeConstraints = value;
        }

        #endregion Nudge Options

        #endregion Manipulation Options

        #region Properties

        /// <summary>
        /// The current status of the hold.
        /// </summary>
        /// <remarks>
        /// Used to determine if the <see cref="GameObject"/> is currently being manipulated by the user.
        /// </remarks>
        public bool IsBeingHeld { get; private set; } = false;

        /// <summary>
        /// Is the <see cref="primaryInputSource"/> currently pressed?
        /// </summary>
        public bool IsPressed { get; private set; } = false;

        /// <summary>
        /// Is there currently a manipulation processing a rotation?
        /// </summary>
        public bool IsRotating { get; private set; } = false;

        /// <summary>
        /// Is scaling possible?
        /// </summary>
        public bool IsScalingPossible { get; private set; } = false;

        /// <summary>
        /// Is nudge possible?
        /// </summary>
        public bool IsNudgePossible { get; private set; } = false;

        /// <summary>
        /// Is rotation possible?
        /// </summary>
        public bool IsRotationPossible { get; private set; } = false;

        #endregion Properties

        private BoundingBox boundingBox;

        private IMixedRealityPointer primaryPointer;

        private IMixedRealityInputSource primaryInputSource;

        private int prevPhysicsLayer;
        private int boundingBoxPrevPhysicsLayer;
        private SpatialMeshDisplayOptions prevSpatialMeshDisplay;

        private float updatedExtent;
        private float prevPointerExtent;

        private Vector2 lastPositionReading;

        private Vector3 prevScale;
        private Vector3 prevPosition;
        private Vector3 updatedScale;
        private Vector3 grabbedPosition;

        private Quaternion prevRotation;

        #region Monobehaviour Implementation

        protected virtual void Awake()
        {
            if (manipulationTarget == null)
            {
                manipulationTarget = transform;
            }

            boundingBox = GetComponent<BoundingBox>();
        }

        protected virtual void Update()
        {
            if (!IsBeingHeld || primaryPointer == null) { return; }

            var pointerPosition = primaryPointer.Result.EndPoint;

            if (!IsPressed)
            {
                if (!IsRotating && !IsScalingPossible)
                {
                    manipulationTarget.position = grabbedPosition + pointerPosition;
                }
            }
            else
            {
                if (IsNudgePossible)
                {
                    manipulationTarget.position = grabbedPosition + pointerPosition;
                    primaryPointer.PointerExtent = updatedExtent;
                }
                else if (IsScalingPossible)
                {
                    manipulationTarget.position = grabbedPosition + pointerPosition;
                    manipulationTarget.ScaleAround(pointerPosition, updatedScale);

                    if (prevPosition != Vector3.zero)
                    {
                        grabbedPosition = manipulationTarget.position - pointerPosition;
                    }
                }
            }
        }

        protected override void OnDisable()
        {
            base.OnDisable();

            if (IsBeingHeld)
            {
                // We don't pass IsCancelled here because 
                // it's the intended behaviour to end the hold
                // if the component is disabled.
                EndHold();
            }
        }

        #endregion Monobehaviour Implementation

        #region IMixedRealityInputHandler Implementation

        /// <inheritdoc />
        public virtual void OnInputDown(InputEventData eventData)
        {
            if (!eventData.used &&
                IsBeingHeld &&
                eventData.MixedRealityInputAction == cancelAction)
            {
                EndHold(true);
                eventData.Use();
            }
        }

        /// <inheritdoc />
        public virtual void OnInputUp(InputEventData eventData)
        {
            if (!eventData.used &&
                IsBeingHeld &&
                eventData.MixedRealityInputAction == cancelAction)
            {
                EndHold(true);
                eventData.Use();
            }
        }

        /// <inheritdoc />
        public virtual void OnInputChanged(InputEventData<float> eventData)
        {
            if (!IsBeingHeld ||
                primaryInputSource == null ||
                eventData.InputSource.SourceId != primaryInputSource.SourceId)
            {
                return;
            }

            if (eventData.MixedRealityInputAction == touchpadPressAction &&
                eventData.InputData <= 0.00001f)
            {
                IsRotating = false;
                IsNudgePossible = false;
                IsScalingPossible = false;
                lastPositionReading.x = 0f;
                lastPositionReading.y = 0f;
                eventData.Use();
            }

            if (IsRotating) { return; }

            if (!IsPressed &&
                eventData.MixedRealityInputAction == touchpadPressAction &&
                eventData.InputData >= pressThreshold)
            {
                IsPressed = true;
                eventData.Use();
            }

            if (IsPressed &&
                eventData.MixedRealityInputAction == touchpadPressAction &&
                eventData.InputData <= pressThreshold)
            {
                IsPressed = false;
                eventData.Use();
            }
        }

        /// <inheritdoc />
        public virtual void OnInputChanged(InputEventData<Vector2> eventData)
        {
            // reset this in case we are rotating only.
            IsScalingPossible = false;

            if (!IsBeingHeld ||
                primaryInputSource == null ||
                primaryPointer == null ||
                eventData.InputSource.SourceId != primaryInputSource.SourceId)
            {
                return;
            }

            var pointerPosition = primaryPointer.Result.EndPoint;

            // Filter our actions
            if (eventData.MixedRealityInputAction != nudgeAction ||
                eventData.MixedRealityInputAction != scaleAction ||
                eventData.MixedRealityInputAction != rotateAction)
            {
                return;
            }

            var absoluteInputData = eventData.InputData;
            absoluteInputData.x = Mathf.Abs(absoluteInputData.x);
            absoluteInputData.y = Mathf.Abs(absoluteInputData.y);

            IsRotationPossible = eventData.MixedRealityInputAction == rotateAction &&
                                 (absoluteInputData.x >= rotationZone.x ||
                                  absoluteInputData.y >= rotationZone.x);

            if (!IsPressed &&
                IsRotationPossible &&
                !lastPositionReading.x.Equals(0f) && !lastPositionReading.y.Equals(0f))
            {
                var rotationAngle = Vector2.SignedAngle(lastPositionReading, eventData.InputData);

                if (Mathf.Abs(rotationAngle) > rotationAngleActivation)
                {
                    IsRotating = true;
                }

                if (IsRotating)
                {
                    manipulationTarget.position = grabbedPosition + pointerPosition;
                    manipulationTarget.RotateAround(pointerPosition, Vector3.up, -rotationAngle);

                    if (prevPosition != Vector3.zero)
                    {
                        grabbedPosition = manipulationTarget.position - pointerPosition;
                    }

                    eventData.Use();
                }
            }

            lastPositionReading = eventData.InputData;

            if (!IsPressed || IsRotating) { return; }

            IsScalingPossible = eventData.MixedRealityInputAction == scaleAction && absoluteInputData.x > 0f;
            IsNudgePossible = eventData.MixedRealityInputAction == nudgeAction && absoluteInputData.y > 0f;

            // Check to make sure that input values fall between min/max zone values
            if (IsScalingPossible &&
                (absoluteInputData.x <= scaleZone.x ||
                 absoluteInputData.x >= scaleZone.y))
            {
                IsScalingPossible = false;
            }

            // Check to make sure that input values fall between min/max zone values
            if (IsNudgePossible &&
                (absoluteInputData.y <= nudgeZone.x ||
                 absoluteInputData.y >= nudgeZone.y))
            {
                IsNudgePossible = false;
            }

            // Disable any actions if min zone values overlap.
            if (absoluteInputData.x <= scaleZone.x &&
                absoluteInputData.y <= nudgeZone.x)
            {
                IsNudgePossible = false;
                IsScalingPossible = false;
            }

            if (IsScalingPossible && IsNudgePossible)
            {
                IsNudgePossible = false;
                IsScalingPossible = false;
            }

            if (IsNudgePossible)
            {
                Debug.Assert(primaryPointer != null);
                var newExtent = primaryPointer.PointerExtent;
                var currentRaycastDistance = primaryPointer.Result.RayDistance;

                // Reset the cursor extent to the nearest value in case we're hitting something close
                // and the user wants to adjust. That way it doesn't take forever to see the change.
                if (currentRaycastDistance < newExtent)
                {
                    newExtent = currentRaycastDistance;
                }

                var prevExtent = newExtent;
                newExtent = CalculateNudgeDistance(eventData, prevExtent);

                // check constraints
                if (eventData.InputData.y < 0f)
                {
                    if (newExtent <= nudgeConstraints.x)
                    {
                        newExtent = prevExtent;
                    }
                }
                else
                {
                    if (newExtent >= nudgeConstraints.y)
                    {
                        newExtent = prevExtent;
                    }
                }

                updatedExtent = newExtent;
                eventData.Use();
            }

            if (IsScalingPossible)
            {
                var newScale = manipulationTarget.localScale;
                var currentScale = newScale;
                newScale = CalculateScaleAmount(eventData, newScale);

                // We can check any axis, they should all be the same as we do uniform scales.
                if (eventData.InputData.x < 0f && newScale.x <= scaleConstraints.x)
                {
                    newScale = currentScale;
                }
                else if (newScale.y >= scaleConstraints.y)
                {
                    newScale = currentScale;
                }

                updatedScale = newScale;

                eventData.Use();
            }
        }

        #endregion IMixedRealityInputHandler Implementation

        #region IMixedRealityPointerHandler Implementation

        /// <inheritdoc />
        public virtual void OnPointerDown(MixedRealityPointerEventData eventData)
        {
            if (eventData.MixedRealityInputAction == selectAction)
            {
                if (!useHold)
                {
                    BeginHold(eventData);
                }

                eventData.Use();
            }
        }

        /// <inheritdoc />
        public virtual void OnPointerUp(MixedRealityPointerEventData eventData)
        {
            if (eventData.used ||
                eventData.MixedRealityInputAction != selectAction)
            {
                return;
            }

            if (useHold)
            {
                if (IsBeingHeld)
                {
                    EndHold();
                }
                else
                {
                    BeginHold(eventData);
                }
            }

            if (!useHold && IsBeingHeld)
            {
                EndHold();
            }

            eventData.Use();
        }

        /// <inheritdoc />
        public virtual void OnPointerClicked(MixedRealityPointerEventData eventData)
        {
        }

        #endregion IMixedRealityPointerHandler Implementation

        /// <summary>
        /// Begin a new hold on the manipulation target.
        /// </summary>
        /// <param name="eventData"></param>
        public virtual void BeginHold(MixedRealityPointerEventData eventData)
        {
            if (IsBeingHeld) { return; }

            IsBeingHeld = true;

            if (primaryInputSource == null)
            {
                primaryInputSource = eventData.InputSource;
            }

            if (primaryPointer == null)
            {
                primaryPointer = eventData.Pointer;
            }

<<<<<<< HEAD
            primaryPointer.Controller?.SendHapticFeedback(grabHapticFeedback, 10f);
            manipulationTarget.SetCollidersActive(false);
=======
            MixedRealityToolkit.InputSystem.PushModalInputHandler(gameObject);

            if (MixedRealityToolkit.SpatialAwarenessSystem != null)
            {
                prevSpatialMeshDisplay = MixedRealityToolkit.SpatialAwarenessSystem.SpatialMeshVisibility;
                MixedRealityToolkit.SpatialAwarenessSystem.SpatialMeshVisibility = spatialMeshVisibility;
            }

            var pointerPosition = primaryPointer.Result.EndPoint;

            prevPosition = manipulationTarget.position;

            if (prevPosition != Vector3.zero)
            {
                grabbedPosition = prevPosition - pointerPosition;

                prevPointerExtent = primaryPointer.PointerExtent;
                // update the pointer extent to prevent the object from popping to the end of the pointer
                var currentRaycastDistance = primaryPointer.Result.RayDistance;
                primaryPointer.PointerExtent = currentRaycastDistance;
            }

            prevScale = manipulationTarget.localScale;
            prevRotation = manipulationTarget.rotation;

            prevPhysicsLayer = manipulationTarget.gameObject.layer;
            manipulationTarget.SetLayerRecursively(IgnoreRaycastLayer);

            if (boundingBox != null)
            {
                boundingBoxPrevPhysicsLayer = boundingBox.gameObject.layer;
                boundingBox.transform.SetLayerRecursively(IgnoreRaycastLayer);
            }
>>>>>>> 088e6b05

            eventData.Use();
        }

        /// <summary>
        /// Ends the current hold on the manipulation target.
        /// </summary>
        /// <param name="isCanceled">
        /// Is this a cancelled action? If so then the manipulation target will pop back into its prev position.
        /// </param>
        public virtual void EndHold(bool isCanceled = false)
        {
            if (!IsBeingHeld) { return; }

            if (MixedRealityToolkit.SpatialAwarenessSystem != null)
            {
                MixedRealityToolkit.SpatialAwarenessSystem.SpatialMeshVisibility = prevSpatialMeshDisplay;
            }

<<<<<<< HEAD
            primaryPointer?.Controller?.SendHapticFeedback(releaseHapticFeedback, 10f);

            primaryPointer = null;
            primaryInputSource = null;
=======
            primaryPointer.PointerExtent = prevPointerExtent;
>>>>>>> 088e6b05

            if (isCanceled)
            {
                manipulationTarget.position = prevPosition;
                manipulationTarget.localScale = prevScale;
                manipulationTarget.rotation = prevRotation;
            }

            MixedRealityToolkit.InputSystem.PopModalInputHandler();

            manipulationTarget.SetLayerRecursively(prevPhysicsLayer);

            if (boundingBox != null)
            {
                boundingBox.transform.SetLayerRecursively(boundingBoxPrevPhysicsLayer);
            }

            primaryPointer = null;
            primaryInputSource = null;
            IsBeingHeld = false;
        }

        /// <summary>
        /// Calculates the extent of the nudge using input event data.
        /// </summary>
        /// <param name="eventData">The event data.</param>
        /// <param name="prevExtent">The previous extent distance of the pointer and raycast.</param>
        /// <returns>The new pointer extent.</returns>
        protected virtual float CalculateNudgeDistance(InputEventData<Vector2> eventData, float prevExtent)
        {
            return prevExtent + nudgeAmount * (eventData.InputData.y < 0f ? -1 : 1);
        }

        /// <summary>
        /// Calculates the scale amount using the input event data.
        /// </summary>
        /// <param name="eventData">The event data.</param>
        /// <param name="scale">The previous scale</param>
        /// <returns>The new scale value.</returns>
        protected virtual Vector3 CalculateScaleAmount(InputEventData<Vector2> eventData, Vector3 scale)
        {
            return eventData.InputData.x < 0f ? scale * scaleAmount : scale / scaleAmount;
        }
    }
}<|MERGE_RESOLUTION|>--- conflicted
+++ resolved
@@ -394,7 +394,7 @@
 
             if (IsBeingHeld)
             {
-                // We don't pass IsCancelled here because 
+                // We don't pass IsCancelled here because
                 // it's the intended behaviour to end the hold
                 // if the component is disabled.
                 EndHold();
@@ -695,10 +695,7 @@
                 primaryPointer = eventData.Pointer;
             }
 
-<<<<<<< HEAD
             primaryPointer.Controller?.SendHapticFeedback(grabHapticFeedback, 10f);
-            manipulationTarget.SetCollidersActive(false);
-=======
             MixedRealityToolkit.InputSystem.PushModalInputHandler(gameObject);
 
             if (MixedRealityToolkit.SpatialAwarenessSystem != null)
@@ -732,7 +729,6 @@
                 boundingBoxPrevPhysicsLayer = boundingBox.gameObject.layer;
                 boundingBox.transform.SetLayerRecursively(IgnoreRaycastLayer);
             }
->>>>>>> 088e6b05
 
             eventData.Use();
         }
@@ -752,14 +748,8 @@
                 MixedRealityToolkit.SpatialAwarenessSystem.SpatialMeshVisibility = prevSpatialMeshDisplay;
             }
 
-<<<<<<< HEAD
             primaryPointer?.Controller?.SendHapticFeedback(releaseHapticFeedback, 10f);
-
-            primaryPointer = null;
-            primaryInputSource = null;
-=======
             primaryPointer.PointerExtent = prevPointerExtent;
->>>>>>> 088e6b05
 
             if (isCanceled)
             {
