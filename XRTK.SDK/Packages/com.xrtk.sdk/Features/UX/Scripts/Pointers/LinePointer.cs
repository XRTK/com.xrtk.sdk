﻿// Copyright (c) Microsoft Corporation. All rights reserved.
// Licensed under the MIT License. See LICENSE in the project root for license information.

using UnityEngine;
using XRTK.Definitions.Physics;
using XRTK.Utilities.Lines.DataProviders;
using XRTK.Utilities.Lines.Renderers;

namespace XRTK.SDK.UX.Pointers
{
    /// <summary>
    /// A simple line pointer for drawing lines from the input source origin to the current pointer position.
    /// </summary>
    public class LinePointer : BaseControllerPointer
    {
        [SerializeField]
        protected Gradient LineColorSelected = new Gradient();

        [SerializeField]
        protected Gradient LineColorValid = new Gradient();

        [SerializeField]
        protected Gradient LineColorInvalid = new Gradient();

        [SerializeField]
        protected Gradient LineColorNoTarget = new Gradient();

        [SerializeField]
        protected Gradient LineColorLockFocus = new Gradient();

        [Range(2, 50)]
        [SerializeField]
        [Tooltip("This setting has a high performance cost. Values above 20 are not recommended.")]
        protected int LineCastResolution = 10;

        [SerializeField]
        private BaseMixedRealityLineDataProvider lineBase;

        /// <summary>
        /// The Line Data Provider driving this pointer.
        /// </summary>
        public BaseMixedRealityLineDataProvider LineBase => lineBase;

        [SerializeField]
        [Tooltip("If no line renderers are specified, this array will be auto-populated on startup.")]
        private BaseMixedRealityLineRenderer[] lineRenderers;

        /// <summary>
        /// The current line renderers that this pointer is utilizing.
        /// </summary>
        /// <remarks>
        /// If no line renderers are specified, this array will be auto-populated on startup.
        /// </remarks>
        public BaseMixedRealityLineRenderer[] LineRenderers
        {
            get => lineRenderers;
            set => lineRenderers = value;
        }

        private void CheckInitialization()
        {
            if (lineBase == null)
            {
                lineBase = GetComponent<BaseMixedRealityLineDataProvider>();
            }

            if (lineBase == null)
            {
                Debug.LogError($"No Mixed Reality Line Data Provider found on {gameObject.name}. Did you forget to add a Line Data provider?");
            }

            if (lineBase != null && (lineRenderers == null || lineRenderers.Length == 0))
            {
                lineRenderers = lineBase.GetComponentsInChildren<BaseMixedRealityLineRenderer>();
            }

            if (lineRenderers == null || lineRenderers.Length == 0)
            {
                Debug.LogError($"No Mixed Reality Line Renderers found on {gameObject.name}. Did you forget to add a Mixed Reality Line Renderer?");
            }
        }

        #region MonoBehaviour Implementation

        protected virtual void OnValidate()
        {
            CheckInitialization();
        }

        protected override void OnEnable()
        {
            base.OnEnable();
            CheckInitialization();
        }

        #endregion MonoBehaviour Implementation

        #region IMixedRealityPointer Implementation

        /// <inheritdoc />
        public override void OnPreRaycast()
        {
            Debug.Assert(lineBase != null);

            lineBase.UpdateMatrix();

            if (RayStabilizer != null)
            {
                RayStabilizer.UpdateStability(Rays[0].Origin, Rays[0].Direction);
                Rays[0].CopyRay(RayStabilizer.StableRay, PointerExtent);
            }

            TryGetPointerPosition(out var pointerPosition);
            TryGetPointerRotation(out var pointerRotation);

            // Set our first and last points
            lineBase.FirstPoint = pointerPosition;

<<<<<<< HEAD
            if (IsFocusLocked && Result.CurrentPointerTarget != null)
=======
            if (IsFocusLocked)
>>>>>>> 73bbeb92
            {
                lineBase.LastPoint = Result.EndPoint;
            }
            else
            {
<<<<<<< HEAD
                lineBase.LastPoint = pointerPosition + pointerRotation * (Vector3.forward * PointerExtent);
=======
                lineBase.LastPoint = pointerPosition + pointerRotation * Vector3.forward * PointerExtent;
>>>>>>> 73bbeb92
            }

            // Make sure our array will hold
            if (Rays == null || Rays.Length != LineCastResolution)
            {
                Rays = new RayStep[LineCastResolution];
            }

            var stepSize = 1f / Rays.Length;
            var lastPoint = lineBase.GetUnClampedPoint(0f);

            for (int i = 0; i < Rays.Length; i++)
            {
                var currentPoint = lineBase.GetUnClampedPoint(stepSize * (i + 1));
                Rays[i].UpdateRayStep(ref lastPoint, ref currentPoint);
                lastPoint = currentPoint;
            }
        }

        /// <inheritdoc />
        public override void OnPostRaycast()
        {
            base.OnPostRaycast();

            Gradient lineColor;

            if (!IsInteractionEnabled)
            {
                lineBase.enabled = false;
                BaseCursor?.SetVisibility(false);
                return;
            }

            lineBase.enabled = true;
            BaseCursor?.SetVisibility(true);

            // The distance the ray travels through the world before it hits something.
            // Measured in world-units (as opposed to normalized distance).
            float clearWorldLength;

            // Used to ensure the line doesn't extend beyond the cursor
            float cursorOffsetWorldLength = BaseCursor?.SurfaceCursorDistance ?? 0f;

            // If we hit something
            if (Result.CurrentPointerTarget != null)
            {
                clearWorldLength = Result.RayDistance;
                lineColor = IsSelectPressed ? LineColorSelected : LineColorValid;
            }
            else
            {
                clearWorldLength = PointerExtent;
                lineColor = IsSelectPressed ? LineColorSelected : LineColorNoTarget;
            }

            if (IsFocusLocked)
            {
                lineColor = LineColorLockFocus;
            }

            int maxClampLineSteps = LineCastResolution;

            for (var i = 0; i < lineRenderers.Length; i++)
            {
                var lineRenderer = lineRenderers[i];
                // Renderers are enabled by default if line is enabled
                lineRenderer.enabled = true;
                maxClampLineSteps = Mathf.Max(maxClampLineSteps, lineRenderer.LineStepCount);
                lineRenderer.LineColor = lineColor;
            }

            // If focus is locked, we're sticking to the target
            // So don't clamp the world length
<<<<<<< HEAD
            if (IsFocusLocked)
=======
            if (IsFocusLocked && SyncPointerTargetPosition)
>>>>>>> 73bbeb92
            {
                float cursorOffsetLocalLength = LineBase.GetNormalizedLengthFromWorldLength(cursorOffsetWorldLength);
                LineBase.LineEndClamp = 1 - cursorOffsetLocalLength;
            }
            else
            {
                // Otherwise clamp the line end by the clear distance
                float clearLocalLength = lineBase.GetNormalizedLengthFromWorldLength(clearWorldLength - cursorOffsetWorldLength, maxClampLineSteps);
                lineBase.LineEndClamp = clearLocalLength;
            }
        }

        #endregion IMixedRealityPointer Implementation
    }
}<|MERGE_RESOLUTION|>--- conflicted
+++ resolved
@@ -116,21 +116,13 @@
             // Set our first and last points
             lineBase.FirstPoint = pointerPosition;
 
-<<<<<<< HEAD
             if (IsFocusLocked && Result.CurrentPointerTarget != null)
-=======
-            if (IsFocusLocked)
->>>>>>> 73bbeb92
             {
                 lineBase.LastPoint = Result.EndPoint;
             }
             else
             {
-<<<<<<< HEAD
                 lineBase.LastPoint = pointerPosition + pointerRotation * (Vector3.forward * PointerExtent);
-=======
-                lineBase.LastPoint = pointerPosition + pointerRotation * Vector3.forward * PointerExtent;
->>>>>>> 73bbeb92
             }
 
             // Make sure our array will hold
@@ -204,11 +196,7 @@
 
             // If focus is locked, we're sticking to the target
             // So don't clamp the world length
-<<<<<<< HEAD
-            if (IsFocusLocked)
-=======
-            if (IsFocusLocked && SyncPointerTargetPosition)
->>>>>>> 73bbeb92
+            if (IsFocusLocked && Result.CurrentPointerTarget != null)
             {
                 float cursorOffsetLocalLength = LineBase.GetNormalizedLengthFromWorldLength(cursorOffsetWorldLength);
                 LineBase.LineEndClamp = 1 - cursorOffsetLocalLength;
