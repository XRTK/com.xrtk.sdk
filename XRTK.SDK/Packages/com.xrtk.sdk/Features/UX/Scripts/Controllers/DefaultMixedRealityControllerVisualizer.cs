--- conflicted
+++ resolved
@@ -3,24 +3,17 @@
 
 using System;
 using UnityEngine;
-using XRTK.Definitions.Controllers;
 using XRTK.Interfaces.Providers.Controllers;
 using XRTK.SDK.Input.Handlers;
 using XRTK.Providers.Controllers.Hands;
-using XRTK.SDK.UX.Controllers.Hands;
 using XRTK.Services;
-using XRTK.Definitions.Controllers;
 
 namespace XRTK.SDK.UX.Controllers
 {
     /// <summary>
     /// The Mixed Reality Visualization component is primarily responsible for synchronizing the user's current input with controller models.
     /// </summary>
-<<<<<<< HEAD
-    /// <seealso cref="Providers.Controllers.MixedRealityControllerVisualizationProfile"/>
-=======
-    /// <seealso cref="MixedRealityControllerVisualizationProfile"/>
->>>>>>> 54e3a8ff
+    /// <seealso cref="Definitions.Controllers.MixedRealityControllerVisualizationProfile"/>
     public class DefaultMixedRealityControllerVisualizer : ControllerPoseSynchronizer, IMixedRealityControllerVisualizer
     {
         /// <inheritdoc />
