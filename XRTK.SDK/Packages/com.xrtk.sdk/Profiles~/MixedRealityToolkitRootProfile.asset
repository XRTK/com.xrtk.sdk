%YAML 1.1
%TAG !u! tag:unity3d.com,2011:
--- !u!114 &11400000
MonoBehaviour:
  m_ObjectHideFlags: 0
  m_CorrespondingSourceObject: {fileID: 0}
  m_PrefabInstance: {fileID: 0}
  m_PrefabAsset: {fileID: 0}
  m_GameObject: {fileID: 0}
  m_Enabled: 1
  m_EditorHideFlags: 0
  m_Script: {fileID: 11500000, guid: 8053d706eb6545b99330d640fbe7e7d2, type: 3}
  m_Name: MixedRealityToolkitRootProfile
  m_EditorClassIdentifier: 
<<<<<<< HEAD
  enableCameraSystem: 1
  cameraSystemType:
    reference: 5c656ee3-fe7c-4fb3-b3ee-df3fc0d0973d
  cameraSystemProfile: {fileID: 11400000, guid: 2b0ab6f5348646cebf8585d46c3a3edc,
    type: 2}
  enableInputSystem: 1
  inputSystemProfile: {fileID: 11400000, guid: a176466fbf4e44a087639abca7e5ba47, type: 2}
  inputSystemType:
    reference: 18c9caf0-8d36-4add-bb49-cdf7561cf793
  enableBoundarySystem: 1
  boundarySystemType:
    reference: fe458876-cc0f-4b6f-9459-544ddf6a9263
  boundarySystemProfile: {fileID: 11400000, guid: 66c6942c137e4200b9fa363d94982582,
    type: 2}
  enableTeleportSystem: 1
  teleportSystemType:
    reference: 2c18630a-9837-46fa-addf-6c8af34d4143
  teleportSystemProfile: {fileID: 11400000, guid: fad2fdb578e49a245ad65bbb8c602fae,
    type: 2}
  enableLocomotionSystem: 1
  locomotionSystemType:
    reference: 9453c088-285e-47aa-bfbb-dafd9109fdd5
  locomotionSystemProfile: {fileID: 11400000, guid: bedf60ab0b4468e47bdca04488caadb4,
    type: 2}
  enableSpatialAwarenessSystem: 1
  spatialAwarenessSystemType:
    reference: 05ef9ddc-13c2-47d4-84c5-1c9cb6cc5c1c
  spatialAwarenessProfile: {fileID: 11400000, guid: 41ce31a4954544c58d16f6b3c4c88f4b,
    type: 2}
  networkingSystemProfile: {fileID: 11400000, guid: 72aa9c32198a4dce9219e6ab19d5dc6f,
    type: 2}
  enableNetworkingSystem: 1
  networkingSystemType:
    reference: 6cb7110b-058b-4aa6-b81d-792fe443191a
  diagnosticsSystemProfile: {fileID: 11400000, guid: 4f3217bd00647e147a746a49f672b6d8,
    type: 2}
  enableDiagnosticsSystem: 1
  diagnosticsSystemType:
    reference: 2044b5ae-8f50-4b66-b508-d8087356c140
=======
  configurations:
  - instancedType:
      reference: 5c656ee3-fe7c-4fb3-b3ee-df3fc0d0973d
    name: Mixed Reality Camera System
    priority: 0
    platformEntries:
      runtimePlatforms:
      - reference: c6bf6315-2e9c-4602-827d-2d4871d29422
    profile: {fileID: 11400000, guid: 2b0ab6f5348646cebf8585d46c3a3edc, type: 2}
  - instancedType:
      reference: 18c9caf0-8d36-4add-bb49-cdf7561cf793
    name: Mixed Reality Input System
    priority: 1
    platformEntries:
      runtimePlatforms:
      - reference: c6bf6315-2e9c-4602-827d-2d4871d29422
    profile: {fileID: 11400000, guid: a176466fbf4e44a087639abca7e5ba47, type: 2}
  - instancedType:
      reference: fe458876-cc0f-4b6f-9459-544ddf6a9263
    name: Mixed Reality Boundary System
    priority: 2
    platformEntries:
      runtimePlatforms:
      - reference: c6bf6315-2e9c-4602-827d-2d4871d29422
    profile: {fileID: 11400000, guid: 66c6942c137e4200b9fa363d94982582, type: 2}
  - instancedType:
      reference: 05ef9ddc-13c2-47d4-84c5-1c9cb6cc5c1c
    name: Mixed Reality Spatial Awareness System
    priority: 3
    platformEntries:
      runtimePlatforms:
      - reference: c6bf6315-2e9c-4602-827d-2d4871d29422
    profile: {fileID: 11400000, guid: 41ce31a4954544c58d16f6b3c4c88f4b, type: 2}
  - instancedType:
      reference: 2c18630a-9837-46fa-addf-6c8af34d4143
    name: Mixed Reality Teleport System
    priority: 4
    platformEntries:
      runtimePlatforms:
      - reference: c6bf6315-2e9c-4602-827d-2d4871d29422
    profile: {fileID: 11400000, guid: fad2fdb578e49a245ad65bbb8c602fae, type: 2}
  - instancedType:
      reference: 2044b5ae-8f50-4b66-b508-d8087356c140
    name: Mixed Reality Diagnostics System
    priority: 5
    platformEntries:
      runtimePlatforms:
      - reference: c6bf6315-2e9c-4602-827d-2d4871d29422
    profile: {fileID: 11400000, guid: 4f3217bd00647e147a746a49f672b6d8, type: 2}
>>>>>>> de3135b5
  registeredServiceProvidersProfile: {fileID: 11400000, guid: acea2c25fd504369954fa833a8c4ea5b,
    type: 2}<|MERGE_RESOLUTION|>--- conflicted
+++ resolved
@@ -12,47 +12,6 @@
   m_Script: {fileID: 11500000, guid: 8053d706eb6545b99330d640fbe7e7d2, type: 3}
   m_Name: MixedRealityToolkitRootProfile
   m_EditorClassIdentifier: 
-<<<<<<< HEAD
-  enableCameraSystem: 1
-  cameraSystemType:
-    reference: 5c656ee3-fe7c-4fb3-b3ee-df3fc0d0973d
-  cameraSystemProfile: {fileID: 11400000, guid: 2b0ab6f5348646cebf8585d46c3a3edc,
-    type: 2}
-  enableInputSystem: 1
-  inputSystemProfile: {fileID: 11400000, guid: a176466fbf4e44a087639abca7e5ba47, type: 2}
-  inputSystemType:
-    reference: 18c9caf0-8d36-4add-bb49-cdf7561cf793
-  enableBoundarySystem: 1
-  boundarySystemType:
-    reference: fe458876-cc0f-4b6f-9459-544ddf6a9263
-  boundarySystemProfile: {fileID: 11400000, guid: 66c6942c137e4200b9fa363d94982582,
-    type: 2}
-  enableTeleportSystem: 1
-  teleportSystemType:
-    reference: 2c18630a-9837-46fa-addf-6c8af34d4143
-  teleportSystemProfile: {fileID: 11400000, guid: fad2fdb578e49a245ad65bbb8c602fae,
-    type: 2}
-  enableLocomotionSystem: 1
-  locomotionSystemType:
-    reference: 9453c088-285e-47aa-bfbb-dafd9109fdd5
-  locomotionSystemProfile: {fileID: 11400000, guid: bedf60ab0b4468e47bdca04488caadb4,
-    type: 2}
-  enableSpatialAwarenessSystem: 1
-  spatialAwarenessSystemType:
-    reference: 05ef9ddc-13c2-47d4-84c5-1c9cb6cc5c1c
-  spatialAwarenessProfile: {fileID: 11400000, guid: 41ce31a4954544c58d16f6b3c4c88f4b,
-    type: 2}
-  networkingSystemProfile: {fileID: 11400000, guid: 72aa9c32198a4dce9219e6ab19d5dc6f,
-    type: 2}
-  enableNetworkingSystem: 1
-  networkingSystemType:
-    reference: 6cb7110b-058b-4aa6-b81d-792fe443191a
-  diagnosticsSystemProfile: {fileID: 11400000, guid: 4f3217bd00647e147a746a49f672b6d8,
-    type: 2}
-  enableDiagnosticsSystem: 1
-  diagnosticsSystemType:
-    reference: 2044b5ae-8f50-4b66-b508-d8087356c140
-=======
   configurations:
   - instancedType:
       reference: 5c656ee3-fe7c-4fb3-b3ee-df3fc0d0973d
@@ -102,6 +61,5 @@
       runtimePlatforms:
       - reference: c6bf6315-2e9c-4602-827d-2d4871d29422
     profile: {fileID: 11400000, guid: 4f3217bd00647e147a746a49f672b6d8, type: 2}
->>>>>>> de3135b5
   registeredServiceProvidersProfile: {fileID: 11400000, guid: acea2c25fd504369954fa833a8c4ea5b,
     type: 2}